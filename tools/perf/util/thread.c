// SPDX-License-Identifier: GPL-2.0
#include "../perf.h"
#include <errno.h>
#include <stdlib.h>
#include <stdio.h>
#include <string.h>
#include <linux/kernel.h>
#include "session.h"
#include "thread.h"
#include "thread-stack.h"
#include "util.h"
#include "debug.h"
#include "namespaces.h"
#include "comm.h"
#include "map.h"
#include "symbol.h"
#include "unwind.h"
#include "callchain.h"

#include <api/fs/fs.h>

int thread__init_map_groups(struct thread *thread, struct machine *machine)
{
	pid_t pid = thread->pid_;

	if (pid == thread->tid || pid == -1) {
		thread->mg = map_groups__new(machine);
	} else {
		struct thread *leader = __machine__findnew_thread(machine, pid, pid);
		if (leader) {
			thread->mg = map_groups__get(leader->mg);
			thread__put(leader);
		}
	}

	return thread->mg ? 0 : -1;
}

struct thread *thread__new(pid_t pid, pid_t tid)
{
	char *comm_str;
	struct comm *comm;
	struct thread *thread = zalloc(sizeof(*thread));

	if (thread != NULL) {
		thread->pid_ = pid;
		thread->tid = tid;
		thread->ppid = -1;
		thread->cpu = -1;
		INIT_LIST_HEAD(&thread->namespaces_list);
		INIT_LIST_HEAD(&thread->comm_list);
		init_rwsem(&thread->namespaces_lock);
		init_rwsem(&thread->comm_lock);

		comm_str = malloc(32);
		if (!comm_str)
			goto err_thread;

		snprintf(comm_str, 32, ":%d", tid);
		comm = comm__new(comm_str, 0, false);
		free(comm_str);
		if (!comm)
			goto err_thread;

		list_add(&comm->list, &thread->comm_list);
		refcount_set(&thread->refcnt, 1);
		RB_CLEAR_NODE(&thread->rb_node);
		/* Thread holds first ref to nsdata. */
		thread->nsinfo = nsinfo__new(pid);
		srccode_state_init(&thread->srccode_state);
	}

	return thread;

err_thread:
	free(thread);
	return NULL;
}

void thread__delete(struct thread *thread)
{
	struct namespaces *namespaces, *tmp_namespaces;
	struct comm *comm, *tmp_comm;

	BUG_ON(!RB_EMPTY_NODE(&thread->rb_node));

	thread_stack__free(thread);

	if (thread->mg) {
		map_groups__put(thread->mg);
		thread->mg = NULL;
	}
	down_write(&thread->namespaces_lock);
	list_for_each_entry_safe(namespaces, tmp_namespaces,
				 &thread->namespaces_list, list) {
		list_del(&namespaces->list);
		namespaces__free(namespaces);
	}
	up_write(&thread->namespaces_lock);

	down_write(&thread->comm_lock);
	list_for_each_entry_safe(comm, tmp_comm, &thread->comm_list, list) {
		list_del(&comm->list);
		comm__free(comm);
	}
	up_write(&thread->comm_lock);

	unwind__finish_access(thread);
	nsinfo__zput(thread->nsinfo);
	srccode_state_free(&thread->srccode_state);

	exit_rwsem(&thread->namespaces_lock);
	exit_rwsem(&thread->comm_lock);
	free(thread);
}

struct thread *thread__get(struct thread *thread)
{
	if (thread)
		refcount_inc(&thread->refcnt);
	return thread;
}

void thread__put(struct thread *thread)
{
	if (thread && refcount_dec_and_test(&thread->refcnt)) {
		/*
		 * Remove it from the dead threads list, as last reference is
		 * gone, if it is in a dead threads list.
		 *
		 * We may not be there anymore if say, the machine where it was
		 * stored was already deleted, so we already removed it from
		 * the dead threads and some other piece of code still keeps a
		 * reference.
		 *
		 * This is what 'perf sched' does and finally drops it in
		 * perf_sched__lat(), where it calls perf_sched__read_events(),
		 * that processes the events by creating a session and deleting
		 * it, which ends up destroying the list heads for the dead
		 * threads, but before it does that it removes all threads from
		 * it using list_del_init().
		 *
		 * So we need to check here if it is in a dead threads list and
		 * if so, remove it before finally deleting the thread, to avoid
		 * an use after free situation.
		 */
		if (!list_empty(&thread->node))
			list_del_init(&thread->node);
		thread__delete(thread);
	}
}

static struct namespaces *__thread__namespaces(const struct thread *thread)
{
	if (list_empty(&thread->namespaces_list))
		return NULL;

	return list_first_entry(&thread->namespaces_list, struct namespaces, list);
}

<<<<<<< HEAD
struct namespaces *thread__namespaces(const struct thread *thread)
{
	struct namespaces *ns;

	down_read((struct rw_semaphore *)&thread->namespaces_lock);
	ns = __thread__namespaces(thread);
	up_read((struct rw_semaphore *)&thread->namespaces_lock);
=======
struct namespaces *thread__namespaces(struct thread *thread)
{
	struct namespaces *ns;

	down_read(&thread->namespaces_lock);
	ns = __thread__namespaces(thread);
	up_read(&thread->namespaces_lock);
>>>>>>> 6fb08f1a

	return ns;
}

static int __thread__set_namespaces(struct thread *thread, u64 timestamp,
				    struct namespaces_event *event)
{
	struct namespaces *new, *curr = __thread__namespaces(thread);

	new = namespaces__new(event);
	if (!new)
		return -ENOMEM;

	list_add(&new->list, &thread->namespaces_list);

	if (timestamp && curr) {
		/*
		 * setns syscall must have changed few or all the namespaces
		 * of this thread. Update end time for the namespaces
		 * previously used.
		 */
		curr = list_next_entry(new, list);
		curr->end_time = timestamp;
	}

	return 0;
}

int thread__set_namespaces(struct thread *thread, u64 timestamp,
			   struct namespaces_event *event)
{
	int ret;

	down_write(&thread->namespaces_lock);
	ret = __thread__set_namespaces(thread, timestamp, event);
	up_write(&thread->namespaces_lock);
	return ret;
}

struct comm *thread__comm(const struct thread *thread)
{
	if (list_empty(&thread->comm_list))
		return NULL;

	return list_first_entry(&thread->comm_list, struct comm, list);
}

struct comm *thread__exec_comm(const struct thread *thread)
{
	struct comm *comm, *last = NULL;

	list_for_each_entry(comm, &thread->comm_list, list) {
		if (comm->exec)
			return comm;
		last = comm;
	}

	return last;
}

static int ____thread__set_comm(struct thread *thread, const char *str,
				u64 timestamp, bool exec)
{
	struct comm *new, *curr = thread__comm(thread);

	/* Override the default :tid entry */
	if (!thread->comm_set) {
		int err = comm__override(curr, str, timestamp, exec);
		if (err)
			return err;
	} else {
		new = comm__new(str, timestamp, exec);
		if (!new)
			return -ENOMEM;
		list_add(&new->list, &thread->comm_list);

		if (exec)
			unwind__flush_access(thread);
	}

	thread->comm_set = true;

	return 0;
}

int __thread__set_comm(struct thread *thread, const char *str, u64 timestamp,
		       bool exec)
{
	int ret;

	down_write(&thread->comm_lock);
	ret = ____thread__set_comm(thread, str, timestamp, exec);
	up_write(&thread->comm_lock);
	return ret;
}

int thread__set_comm_from_proc(struct thread *thread)
{
	char path[64];
	char *comm = NULL;
	size_t sz;
	int err = -1;

	if (!(snprintf(path, sizeof(path), "%d/task/%d/comm",
		       thread->pid_, thread->tid) >= (int)sizeof(path)) &&
	    procfs__read_str(path, &comm, &sz) == 0) {
		comm[sz - 1] = '\0';
		err = thread__set_comm(thread, comm, 0);
	}

	return err;
}

static const char *__thread__comm_str(const struct thread *thread)
{
	const struct comm *comm = thread__comm(thread);

	if (!comm)
		return NULL;

	return comm__str(comm);
}

const char *thread__comm_str(struct thread *thread)
{
	const char *str;

	down_read(&thread->comm_lock);
	str = __thread__comm_str(thread);
	up_read(&thread->comm_lock);

	return str;
}

/* CHECKME: it should probably better return the max comm len from its comm list */
int thread__comm_len(struct thread *thread)
{
	if (!thread->comm_len) {
		const char *comm = thread__comm_str(thread);
		if (!comm)
			return 0;
		thread->comm_len = strlen(comm);
	}

	return thread->comm_len;
}

size_t thread__fprintf(struct thread *thread, FILE *fp)
{
	return fprintf(fp, "Thread %d %s\n", thread->tid, thread__comm_str(thread)) +
	       map_groups__fprintf(thread->mg, fp);
}

int thread__insert_map(struct thread *thread, struct map *map)
{
	int ret;

	ret = unwind__prepare_access(thread, map, NULL);
	if (ret)
		return ret;

	map_groups__fixup_overlappings(thread->mg, map, stderr);
	map_groups__insert(thread->mg, map);

	return 0;
}

static int __thread__prepare_access(struct thread *thread)
{
	bool initialized = false;
	int err = 0;
	struct maps *maps = &thread->mg->maps;
	struct map *map;

	down_read(&maps->lock);

	for (map = maps__first(maps); map; map = map__next(map)) {
		err = unwind__prepare_access(thread, map, &initialized);
		if (err || initialized)
			break;
	}

	up_read(&maps->lock);

	return err;
}

static int thread__prepare_access(struct thread *thread)
{
	int err = 0;

	if (dwarf_callchain_users)
		err = __thread__prepare_access(thread);

	return err;
}

static int thread__clone_map_groups(struct thread *thread,
				    struct thread *parent,
				    bool do_maps_clone)
{
	/* This is new thread, we share map groups for process. */
	if (thread->pid_ == parent->pid_)
		return thread__prepare_access(thread);

	if (thread->mg == parent->mg) {
		pr_debug("broken map groups on thread %d/%d parent %d/%d\n",
			 thread->pid_, thread->tid, parent->pid_, parent->tid);
		return 0;
	}
	/* But this one is new process, copy maps. */
	return do_maps_clone ? map_groups__clone(thread, parent->mg) : 0;
}

int thread__fork(struct thread *thread, struct thread *parent, u64 timestamp, bool do_maps_clone)
{
	if (parent->comm_set) {
		const char *comm = thread__comm_str(parent);
		int err;
		if (!comm)
			return -ENOMEM;
		err = thread__set_comm(thread, comm, timestamp);
		if (err)
			return err;
	}

	thread->ppid = parent->tid;
	return thread__clone_map_groups(thread, parent, do_maps_clone);
}

void thread__find_cpumode_addr_location(struct thread *thread, u64 addr,
					struct addr_location *al)
{
	size_t i;
	const u8 cpumodes[] = {
		PERF_RECORD_MISC_USER,
		PERF_RECORD_MISC_KERNEL,
		PERF_RECORD_MISC_GUEST_USER,
		PERF_RECORD_MISC_GUEST_KERNEL
	};

	for (i = 0; i < ARRAY_SIZE(cpumodes); i++) {
		thread__find_symbol(thread, cpumodes[i], addr, al);
		if (al->map)
			break;
	}
}

struct thread *thread__main_thread(struct machine *machine, struct thread *thread)
{
	if (thread->pid_ == thread->tid)
		return thread__get(thread);

	if (thread->pid_ == -1)
		return NULL;

	return machine__find_thread(machine, thread->pid_, thread->pid_);
}

int thread__memcpy(struct thread *thread, struct machine *machine,
		   void *buf, u64 ip, int len, bool *is64bit)
{
       u8 cpumode = PERF_RECORD_MISC_USER;
       struct addr_location al;
       long offset;

       if (machine__kernel_ip(machine, ip))
               cpumode = PERF_RECORD_MISC_KERNEL;

       if (!thread__find_map(thread, cpumode, ip, &al) || !al.map->dso ||
	   al.map->dso->data.status == DSO_DATA_STATUS_ERROR ||
	   map__load(al.map) < 0)
               return -1;

       offset = al.map->map_ip(al.map, ip);
       if (is64bit)
               *is64bit = al.map->dso->is_64_bit;

       return dso__data_read_offset(al.map->dso, machine, offset, buf, len);
}<|MERGE_RESOLUTION|>--- conflicted
+++ resolved
@@ -158,15 +158,6 @@
 	return list_first_entry(&thread->namespaces_list, struct namespaces, list);
 }
 
-<<<<<<< HEAD
-struct namespaces *thread__namespaces(const struct thread *thread)
-{
-	struct namespaces *ns;
-
-	down_read((struct rw_semaphore *)&thread->namespaces_lock);
-	ns = __thread__namespaces(thread);
-	up_read((struct rw_semaphore *)&thread->namespaces_lock);
-=======
 struct namespaces *thread__namespaces(struct thread *thread)
 {
 	struct namespaces *ns;
@@ -174,7 +165,6 @@
 	down_read(&thread->namespaces_lock);
 	ns = __thread__namespaces(thread);
 	up_read(&thread->namespaces_lock);
->>>>>>> 6fb08f1a
 
 	return ns;
 }
