--- conflicted
+++ resolved
@@ -458,12 +458,8 @@
 		obj->efile.fd = open(obj->path, O_RDONLY);
 		if (obj->efile.fd < 0) {
 			char errmsg[STRERR_BUFSIZE];
-<<<<<<< HEAD
-			char *cp = str_error(errno, errmsg, sizeof(errmsg));
-=======
 			char *cp = libbpf_strerror_r(errno, errmsg,
 						     sizeof(errmsg));
->>>>>>> 0fd79184
 
 			pr_warning("failed to open %s: %s\n", obj->path, cp);
 			return -errno;
@@ -806,12 +802,8 @@
 						      data->d_size, name, idx);
 			if (err) {
 				char errmsg[STRERR_BUFSIZE];
-<<<<<<< HEAD
-				char *cp = str_error(-err, errmsg, sizeof(errmsg));
-=======
 				char *cp = libbpf_strerror_r(-err, errmsg,
 							     sizeof(errmsg));
->>>>>>> 0fd79184
 
 				pr_warning("failed to alloc program %s (%s): %s",
 					   name, obj->path, cp);
@@ -1140,11 +1132,7 @@
 
 		*pfd = bpf_create_map_xattr(&create_attr);
 		if (*pfd < 0 && create_attr.btf_key_type_id) {
-<<<<<<< HEAD
-			cp = str_error(errno, errmsg, sizeof(errmsg));
-=======
 			cp = libbpf_strerror_r(errno, errmsg, sizeof(errmsg));
->>>>>>> 0fd79184
 			pr_warning("Error in bpf_create_map_xattr(%s):%s(%d). Retrying without BTF.\n",
 				   map->name, cp, errno);
 			create_attr.btf_fd = 0;
@@ -1159,11 +1147,7 @@
 			size_t j;
 
 			err = *pfd;
-<<<<<<< HEAD
-			cp = str_error(errno, errmsg, sizeof(errmsg));
-=======
 			cp = libbpf_strerror_r(errno, errmsg, sizeof(errmsg));
->>>>>>> 0fd79184
 			pr_warning("failed to create map (name: '%s'): %s\n",
 				   map->name, cp);
 			for (j = 0; j < i; j++)
@@ -1347,11 +1331,7 @@
 	}
 
 	ret = -LIBBPF_ERRNO__LOAD;
-<<<<<<< HEAD
-	cp = str_error(errno, errmsg, sizeof(errmsg));
-=======
 	cp = libbpf_strerror_r(errno, errmsg, sizeof(errmsg));
->>>>>>> 0fd79184
 	pr_warning("load bpf program failed: %s\n", cp);
 
 	if (log_buf && log_buf[0] != '\0') {
@@ -1674,11 +1654,7 @@
 
 	dir = dirname(dname);
 	if (statfs(dir, &st_fs)) {
-<<<<<<< HEAD
-		cp = str_error(errno, errmsg, sizeof(errmsg));
-=======
 		cp = libbpf_strerror_r(errno, errmsg, sizeof(errmsg));
->>>>>>> 0fd79184
 		pr_warning("failed to statfs %s: %s\n", dir, cp);
 		err = -errno;
 	}
@@ -1714,11 +1690,7 @@
 	}
 
 	if (bpf_obj_pin(prog->instances.fds[instance], path)) {
-<<<<<<< HEAD
-		cp = str_error(errno, errmsg, sizeof(errmsg));
-=======
 		cp = libbpf_strerror_r(errno, errmsg, sizeof(errmsg));
->>>>>>> 0fd79184
 		pr_warning("failed to pin program: %s\n", cp);
 		return -errno;
 	}
@@ -1736,11 +1708,7 @@
 		err = -errno;
 
 	if (err) {
-<<<<<<< HEAD
-		cp = str_error(-err, errmsg, sizeof(errmsg));
-=======
 		cp = libbpf_strerror_r(-err, errmsg, sizeof(errmsg));
->>>>>>> 0fd79184
 		pr_warning("failed to mkdir %s: %s\n", path, cp);
 	}
 	return err;
@@ -1802,11 +1770,7 @@
 	}
 
 	if (bpf_obj_pin(map->fd, path)) {
-<<<<<<< HEAD
-		cp = str_error(errno, errmsg, sizeof(errmsg));
-=======
 		cp = libbpf_strerror_r(errno, errmsg, sizeof(errmsg));
->>>>>>> 0fd79184
 		pr_warning("failed to pin map: %s\n", cp);
 		return -errno;
 	}
