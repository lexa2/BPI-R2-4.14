--- conflicted
+++ resolved
@@ -36,12 +36,8 @@
 - pinctrl-0: pin control group to be used for this controller.
 - pinctrl-names: must be "default".
 
-<<<<<<< HEAD
-Required properties for R8A774A1, R8A774C0, R8A7795, R8A7796 and R8A77965:
-=======
 Required properties for R8A774A1, R8A774C0, R8A7795, R8A7796, R8A77965,
 R8A77990, and R8A77995:
->>>>>>> 51131a63
 For the denoted SoCs, "clkp2" can be CANFD clock. This is a div6 clock and can
 be used by both CAN and CAN FD controller at the same time. It needs to be
 scaled to maximum frequency if any of these controllers use it. This is done
