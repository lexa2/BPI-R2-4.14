Renesas R-Car CAN FD controller Device Tree Bindings
----------------------------------------------------

Required properties:
- compatible: Must contain one or more of the following:
  - "renesas,rcar-gen3-canfd" for R-Car Gen3 and RZ/G2 compatible controllers.
  - "renesas,r8a774a1-canfd" for R8A774A1 (RZ/G2M) compatible controller.
  - "renesas,r8a774c0-canfd" for R8A774C0 (RZ/G2E) compatible controller.
  - "renesas,r8a7795-canfd" for R8A7795 (R-Car H3) compatible controller.
  - "renesas,r8a7796-canfd" for R8A7796 (R-Car M3-W) compatible controller.
  - "renesas,r8a77965-canfd" for R8A77965 (R-Car M3-N) compatible controller.
  - "renesas,r8a77970-canfd" for R8A77970 (R-Car V3M) compatible controller.
  - "renesas,r8a77980-canfd" for R8A77980 (R-Car V3H) compatible controller.
  - "renesas,r8a77990-canfd" for R8A77990 (R-Car E3) compatible controller.
  - "renesas,r8a77995-canfd" for R8A77995 (R-Car D3) compatible controller.

  When compatible with the generic version, nodes must list the
  SoC-specific version corresponding to the platform first, followed by the
  family-specific and/or generic versions.

- reg: physical base address and size of the R-Car CAN FD register map.
- interrupts: interrupt specifiers for the Channel & Global interrupts
- clocks: phandles and clock specifiers for 3 clock inputs.
- clock-names: 3 clock input name strings: "fck", "canfd", "can_clk".
- pinctrl-0: pin control group to be used for this controller.
- pinctrl-names: must be "default".

Required child nodes:
The controller supports two channels and each is represented as a child node.
The name of the child nodes are "channel0" and "channel1" respectively. Each
child node supports the "status" property only, which is used to
enable/disable the respective channel.

<<<<<<< HEAD
Required properties for "renesas,r8a774c0-canfd", "renesas,r8a7795-canfd",
"renesas,r8a7796-canfd", "renesas,r8a77965-canfd", and "renesas,r8a77990-canfd"
compatible:
In R8A774A1, R8A774C0, R8A7795, R8A7796, R8A77965, and R8A77990 SoCs, canfd
clock is a div6 clock and can be used by both CAN and CAN FD controller at the
same time. It needs to be scaled to maximum frequency if any of these
controllers use it. This is done using the below properties:
=======
Required properties for R8A774A1, R8A774C0, R8A7795, R8A7796, R8A77965,
R8A77990, and R8A77995:
In the denoted SoCs, canfd clock is a div6 clock and can be used by both CAN
and CAN FD controller at the same time. It needs to be scaled to maximum
frequency if any of these controllers use it. This is done using the below
properties:
>>>>>>> 51131a63

- assigned-clocks: phandle of canfd clock.
- assigned-clock-rates: maximum frequency of this clock.

Optional property:
The controller can operate in either CAN FD only mode (default) or
Classical CAN only mode. The mode is global to both the channels. In order to
enable the later, define the following optional property.
 - renesas,no-can-fd: puts the controller in Classical CAN only mode.

Example
-------

SoC common .dtsi file:

		canfd: can@e66c0000 {
			compatible = "renesas,r8a7795-canfd",
				     "renesas,rcar-gen3-canfd";
			reg = <0 0xe66c0000 0 0x8000>;
			interrupts = <GIC_SPI 29 IRQ_TYPE_LEVEL_HIGH>,
				   <GIC_SPI 30 IRQ_TYPE_LEVEL_HIGH>;
			clocks = <&cpg CPG_MOD 914>,
			       <&cpg CPG_CORE R8A7795_CLK_CANFD>,
			       <&can_clk>;
			clock-names = "fck", "canfd", "can_clk";
			assigned-clocks = <&cpg CPG_CORE R8A7795_CLK_CANFD>;
			assigned-clock-rates = <40000000>;
			power-domains = <&cpg>;
			status = "disabled";

			channel0 {
				status = "disabled";
			};

			channel1 {
				status = "disabled";
			};
		};

Board specific .dts file:

E.g. below enables Channel 1 alone in the board in Classical CAN only mode.

&canfd {
	pinctrl-0 = <&canfd1_pins>;
	pinctrl-names = "default";
	renesas,no-can-fd;
	status = "okay";

	channel1 {
		status = "okay";
	};
};

E.g. below enables Channel 0 alone in the board using External clock
as fCAN clock.

&canfd {
	pinctrl-0 = <&canfd0_pins &can_clk_pins>;
	pinctrl-names = "default";
	status = "okay";

	channel0 {
		status = "okay";
	};
};<|MERGE_RESOLUTION|>--- conflicted
+++ resolved
@@ -31,22 +31,12 @@
 child node supports the "status" property only, which is used to
 enable/disable the respective channel.
 
-<<<<<<< HEAD
-Required properties for "renesas,r8a774c0-canfd", "renesas,r8a7795-canfd",
-"renesas,r8a7796-canfd", "renesas,r8a77965-canfd", and "renesas,r8a77990-canfd"
-compatible:
-In R8A774A1, R8A774C0, R8A7795, R8A7796, R8A77965, and R8A77990 SoCs, canfd
-clock is a div6 clock and can be used by both CAN and CAN FD controller at the
-same time. It needs to be scaled to maximum frequency if any of these
-controllers use it. This is done using the below properties:
-=======
 Required properties for R8A774A1, R8A774C0, R8A7795, R8A7796, R8A77965,
 R8A77990, and R8A77995:
 In the denoted SoCs, canfd clock is a div6 clock and can be used by both CAN
 and CAN FD controller at the same time. It needs to be scaled to maximum
 frequency if any of these controllers use it. This is done using the below
 properties:
->>>>>>> 51131a63
 
 - assigned-clocks: phandle of canfd clock.
 - assigned-clock-rates: maximum frequency of this clock.
