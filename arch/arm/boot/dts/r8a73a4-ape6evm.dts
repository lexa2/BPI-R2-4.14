--- conflicted
+++ resolved
@@ -52,10 +52,7 @@
 };
 
 &i2c5 {
-<<<<<<< HEAD
-=======
 	status = "okay";
->>>>>>> d8ec26d7
 	vdd_dvfs: max8973@1b {
 		compatible = "maxim,max8973";
 		reg = <0x1b>;
