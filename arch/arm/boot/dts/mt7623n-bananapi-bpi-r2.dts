/*
 * Copyright 2017-2018 Sean Wang <sean.wang@mediatek.com>
 *
 * SPDX-License-Identifier: (GPL-2.0+ OR MIT)
 */

/dts-v1/;
#include <dt-bindings/input/input.h>
#include "mt7623.dtsi"
#include "mt6323.dtsi"

/ {
	model = "Bananapi BPI-R2";
	compatible = "bananapi,bpi-r2", "mediatek,mt7623";

	aliases {
		serial2 = &uart2;
	};

	chosen {
		stdout-path = "serial2:115200n8";
	};

	cpus {
		cpu@0 {
			proc-supply = <&mt6323_vproc_reg>;
		};

		cpu@1 {
			proc-supply = <&mt6323_vproc_reg>;
		};

		cpu@2 {
			proc-supply = <&mt6323_vproc_reg>;
		};

		cpu@3 {
			proc-supply = <&mt6323_vproc_reg>;
		};
	};

	reg_3p3v: regulator-3p3v {
		compatible = "regulator-fixed";
		regulator-name = "fixed-3.3V";
		regulator-min-microvolt = <3300000>;
		regulator-max-microvolt = <3300000>;
		regulator-boot-on;
		regulator-always-on;
	};

	reg_5v: regulator-5v {
		compatible = "regulator-fixed";
		regulator-name = "fixed-5V";
		regulator-min-microvolt = <5000000>;
		regulator-max-microvolt = <5000000>;
		regulator-boot-on;
		regulator-always-on;
	};

	gpio_keys {
		compatible = "gpio-keys";
		pinctrl-names = "default";
		pinctrl-0 = <&key_pins_a>;

		factory {
			label = "factory";
			linux,code = <BTN_0>;
			gpios = <&pio 256 GPIO_ACTIVE_LOW>;
		};

		wps {
			label = "wps";
			linux,code = <KEY_WPS_BUTTON>;
			gpios = <&pio 257 GPIO_ACTIVE_HIGH>;
		};
	};

	reserved-memory {
		#address-cells = <2>;
		#size-cells = <2>;
		ranges;
		consys-reserve-memory {
			compatible = "mediatek,consys-reserve-memory";
			no-map;
			size = <0 0x100000>;
			alignment = <0 0x100000>;
		};
	};

	leds {
		compatible = "gpio-leds";
		pinctrl-names = "default";
		pinctrl-0 = <&led_pins_a>;

		blue {
			label = "bpi-r2:pio:blue";
			gpios = <&pio 241 GPIO_ACTIVE_HIGH>;
			default-state = "off";
		};

		green {
			label = "bpi-r2:pio:green";
			gpios = <&pio 240 GPIO_ACTIVE_HIGH>;
			default-state = "off";
		};

		red {
			label = "bpi-r2:pio:red";
			gpios = <&pio 239 GPIO_ACTIVE_HIGH>;
			default-state = "off";
		};
	};

	memory@80000000 {
		reg = <0 0x80000000 0 0x40000000>;
	};
};

<<<<<<< HEAD
&bls {
	status = "okay";
	port {
		bls_out: endpoint {
			remote-endpoint = <&dpi0_in>;
		};
	};
=======
&btif {
	status = "okay";
>>>>>>> db1ee3ea
};

&cir {
	pinctrl-names = "default";
	pinctrl-0 = <&cir_pins_a>;
	status = "okay";
};

&crypto {
	status = "okay";
};

&eth {
	status = "okay";

	gmac0: mac@0 {
		compatible = "mediatek,eth-mac";
		reg = <0>;
		phy-mode = "trgmii";

		fixed-link {
			speed = <1000>;
			full-duplex;
			pause;
		};
	};

	mdio: mdio-bus {
		#address-cells = <1>;
		#size-cells = <0>;

		switch@0 {
			compatible = "mediatek,mt7530";
			#address-cells = <1>;
			#size-cells = <0>;
			reg = <0>;
			reset-gpios = <&pio 33 0>;
			core-supply = <&mt6323_vpa_reg>;
			io-supply = <&mt6323_vemc3v3_reg>;

			ports {
				#address-cells = <1>;
				#size-cells = <0>;
				reg = <0>;

				port@0 {
					reg = <0>;
					label = "wan";
				};

				port@1 {
					reg = <1>;
					label = "lan0";
				};

				port@2 {
					reg = <2>;
					label = "lan1";
				};

				port@3 {
					reg = <3>;
					label = "lan2";
				};

				port@4 {
					reg = <4>;
					label = "lan3";
				};

				port@6 {
					reg = <6>;
					label = "cpu";
					ethernet = <&gmac0>;
					phy-mode = "trgmii";

					fixed-link {
						speed = <1000>;
						full-duplex;
					};
				};
			};
		};
	};
};

&cec {
	status = "okay";
};

&hdmi_phy {
	mediatek,ibias = <0xa>;
	mediatek,ibias_up = <0x1c>;
	status = "okay";
};

&hdmiddc0 {
	status = "okay";
};

&dpi0 {
	status = "okay";
	port {
		dpi0_out: endpoint {
			remote-endpoint = <&hdmi0_in>;
		};

		dpi0_in: endpoint@1 {
			remote-endpoint = <&bls_out>;
		};
	};
};

&hdmi0 {
	status = "okay";
	pinctrl-names = "default";
	pinctrl-0 = <&hdmi_pin>;
	ports {
		#address-cells = <1>;
		#size-cells = <0>;
		port@0 {
			reg = <0>;
			hdmi0_in: endpoint {
				remote-endpoint = <&dpi0_out>;
			};
		};
	};
};

&i2c0 {
	pinctrl-names = "default";
	pinctrl-0 = <&i2c0_pins_a>;
	status = "okay";
};

&i2c1 {
	pinctrl-names = "default";
	pinctrl-0 = <&i2c1_pins_a>;
	status = "okay";
};

&mmc0 {
	pinctrl-names = "default", "state_uhs";
	pinctrl-0 = <&mmc0_pins_default>;
	pinctrl-1 = <&mmc0_pins_uhs>;
	status = "okay";
	bus-width = <8>;
	max-frequency = <50000000>;
	cap-mmc-highspeed;
	vmmc-supply = <&mt6323_vemc3v3_reg>;
	vqmmc-supply = <&mt6323_vio18_reg>;
	non-removable;
};

&mmc1 {
	pinctrl-names = "default", "state_uhs";
	pinctrl-0 = <&mmc1_pins_default>;
	pinctrl-1 = <&mmc1_pins_uhs>;
	status = "okay";
	bus-width = <4>;
	max-frequency = <50000000>;
	cap-sd-highspeed;
	cd-gpios = <&pio 261 GPIO_ACTIVE_LOW>;
	vmmc-supply = <&mt6323_vmch_reg>;
	vqmmc-supply = <&mt6323_vio18_reg>;
};

&pcie {
	pinctrl-names = "default";
	pinctrl-0 = <&pcie_default>;
	status = "okay";

	pcie@0,0 {
		status = "okay";
	};

	pcie@1,0 {
		status = "okay";
	};
};

&pcie0_phy {
	status = "okay";
};

&pcie1_phy {
	status = "okay";
};

&pio {
	cir_pins_a:cir@0 {
		pins_cir {
			pinmux = <MT7623_PIN_46_IR_FUNC_IR>;
			bias-disable;
		};
	};

	hdmi_pin: htplg {
		pins1 {
			pinmux = <MT7623_PIN_123_HTPLG_FUNC_HTPLG>;
			input-enable;
			bias-pull-down;
		};
	};

	i2c0_pins_a: i2c@0 {
		pins_i2c0 {
			pinmux = <MT7623_PIN_75_SDA0_FUNC_SDA0>,
				 <MT7623_PIN_76_SCL0_FUNC_SCL0>;
			bias-disable;
		};
	};

	i2c1_pins_a: i2c@1 {
		pin_i2c1 {
			pinmux = <MT7623_PIN_57_SDA1_FUNC_SDA1>,
				 <MT7623_PIN_58_SCL1_FUNC_SCL1>;
			bias-disable;
		};
	};

	i2s0_pins_a: i2s@0 {
		pin_i2s0 {
			pinmux = <MT7623_PIN_49_I2S0_DATA_FUNC_I2S0_DATA>,
				 <MT7623_PIN_72_I2S0_DATA_IN_FUNC_I2S0_DATA_IN>,
				 <MT7623_PIN_73_I2S0_LRCK_FUNC_I2S0_LRCK>,
				 <MT7623_PIN_74_I2S0_BCK_FUNC_I2S0_BCK>,
				 <MT7623_PIN_126_I2S0_MCLK_FUNC_I2S0_MCLK>;
			drive-strength = <MTK_DRIVE_12mA>;
			bias-pull-down;
		};
	};

	i2s1_pins_a: i2s@1 {
		pin_i2s1 {
			pinmux = <MT7623_PIN_33_I2S1_DATA_FUNC_I2S1_DATA>,
				 <MT7623_PIN_34_I2S1_DATA_IN_FUNC_I2S1_DATA_IN>,
				 <MT7623_PIN_35_I2S1_BCK_FUNC_I2S1_BCK>,
				 <MT7623_PIN_36_I2S1_LRCK_FUNC_I2S1_LRCK>,
				 <MT7623_PIN_37_I2S1_MCLK_FUNC_I2S1_MCLK>;
			drive-strength = <MTK_DRIVE_12mA>;
			bias-pull-down;
		};
	};

	key_pins_a: keys@0 {
		pins_keys {
			pinmux = <MT7623_PIN_256_GPIO256_FUNC_GPIO256>,
				 <MT7623_PIN_257_GPIO257_FUNC_GPIO257> ;
			input-enable;
		};
	};

	led_pins_a: leds@0 {
		pins_leds {
			pinmux = <MT7623_PIN_239_EXT_SDIO0_FUNC_GPIO239>,
				 <MT7623_PIN_240_EXT_XCS_FUNC_GPIO240>,
				 <MT7623_PIN_241_EXT_SCK_FUNC_GPIO241>;
		};
	};


	mipi_dsi_pin: mipi_dsi_pin {
		pins_cmd_dat {
			pinmux = <MT7623_PIN_100_MIPI_TDP0_FUNC_TDP0>,
				 <MT7623_PIN_99_MIPI_TDN0_FUNC_TDN0>,
				 <MT7623_PIN_98_MIPI_TDP1_FUNC_TDP1>,
				 <MT7623_PIN_97_MIPI_TDN1_FUNC_TDN1>,
				 <MT7623_PIN_96_MIPI_TCP_FUNC_TCP>,
				 <MT7623_PIN_95_MIPI_TCN_FUNC_TCN>,
				 <MT7623_PIN_94_MIPI_TDP2_FUNC_TDP2>,
				 <MT7623_PIN_93_MIPI_TDN2_FUNC_TDN2>,
				 <MT7623_PIN_92_MIPI_TDP3_FUNC_TDP3>,
				 <MT7623_PIN_91_MIPI_TDN3_FUNC_TDN3>;
		};
	};

	mmc0_pins_default: mmc0default {
		pins_cmd_dat {
			pinmux = <MT7623_PIN_111_MSDC0_DAT7_FUNC_MSDC0_DAT7>,
				 <MT7623_PIN_112_MSDC0_DAT6_FUNC_MSDC0_DAT6>,
				 <MT7623_PIN_113_MSDC0_DAT5_FUNC_MSDC0_DAT5>,
				 <MT7623_PIN_114_MSDC0_DAT4_FUNC_MSDC0_DAT4>,
				 <MT7623_PIN_118_MSDC0_DAT3_FUNC_MSDC0_DAT3>,
				 <MT7623_PIN_119_MSDC0_DAT2_FUNC_MSDC0_DAT2>,
				 <MT7623_PIN_120_MSDC0_DAT1_FUNC_MSDC0_DAT1>,
				 <MT7623_PIN_121_MSDC0_DAT0_FUNC_MSDC0_DAT0>,
				 <MT7623_PIN_116_MSDC0_CMD_FUNC_MSDC0_CMD>;
			input-enable;
			bias-pull-up;
		};

		pins_clk {
			pinmux = <MT7623_PIN_117_MSDC0_CLK_FUNC_MSDC0_CLK>;
			bias-pull-down;
		};

		pins_rst {
			pinmux = <MT7623_PIN_115_MSDC0_RSTB_FUNC_MSDC0_RSTB>;
			bias-pull-up;
		};
	};

	mmc0_pins_uhs: mmc0 {
		pins_cmd_dat {
			pinmux = <MT7623_PIN_111_MSDC0_DAT7_FUNC_MSDC0_DAT7>,
				 <MT7623_PIN_112_MSDC0_DAT6_FUNC_MSDC0_DAT6>,
				 <MT7623_PIN_113_MSDC0_DAT5_FUNC_MSDC0_DAT5>,
				 <MT7623_PIN_114_MSDC0_DAT4_FUNC_MSDC0_DAT4>,
				 <MT7623_PIN_118_MSDC0_DAT3_FUNC_MSDC0_DAT3>,
				 <MT7623_PIN_119_MSDC0_DAT2_FUNC_MSDC0_DAT2>,
				 <MT7623_PIN_120_MSDC0_DAT1_FUNC_MSDC0_DAT1>,
				 <MT7623_PIN_121_MSDC0_DAT0_FUNC_MSDC0_DAT0>,
				 <MT7623_PIN_116_MSDC0_CMD_FUNC_MSDC0_CMD>;
			input-enable;
			drive-strength = <MTK_DRIVE_2mA>;
			bias-pull-up = <MTK_PUPD_SET_R1R0_01>;
		};

		pins_clk {
			pinmux = <MT7623_PIN_117_MSDC0_CLK_FUNC_MSDC0_CLK>;
			drive-strength = <MTK_DRIVE_2mA>;
			bias-pull-down = <MTK_PUPD_SET_R1R0_01>;
		};

		pins_rst {
			pinmux = <MT7623_PIN_115_MSDC0_RSTB_FUNC_MSDC0_RSTB>;
			bias-pull-up;
		};
	};

	mmc1_pins_default: mmc1default {
		pins_cmd_dat {
			pinmux = <MT7623_PIN_107_MSDC1_DAT0_FUNC_MSDC1_DAT0>,
				 <MT7623_PIN_108_MSDC1_DAT1_FUNC_MSDC1_DAT1>,
				 <MT7623_PIN_109_MSDC1_DAT2_FUNC_MSDC1_DAT2>,
				 <MT7623_PIN_110_MSDC1_DAT3_FUNC_MSDC1_DAT3>,
				 <MT7623_PIN_105_MSDC1_CMD_FUNC_MSDC1_CMD>;
			input-enable;
			drive-strength = <MTK_DRIVE_4mA>;
			bias-pull-up = <MTK_PUPD_SET_R1R0_10>;
		};

		pins_clk {
			pinmux = <MT7623_PIN_106_MSDC1_CLK_FUNC_MSDC1_CLK>;
			bias-pull-down;
			drive-strength = <MTK_DRIVE_4mA>;
		};

		pins_wp {
			pinmux = <MT7623_PIN_29_EINT7_FUNC_MSDC1_WP>;
			input-enable;
			bias-pull-up;
		};

		pins_insert {
			pinmux = <MT7623_PIN_261_MSDC1_INS_FUNC_GPIO261>;
			bias-pull-up;
		};
	};

	mmc1_pins_uhs: mmc1 {
		pins_cmd_dat {
			pinmux = <MT7623_PIN_107_MSDC1_DAT0_FUNC_MSDC1_DAT0>,
				 <MT7623_PIN_108_MSDC1_DAT1_FUNC_MSDC1_DAT1>,
				 <MT7623_PIN_109_MSDC1_DAT2_FUNC_MSDC1_DAT2>,
				 <MT7623_PIN_110_MSDC1_DAT3_FUNC_MSDC1_DAT3>,
				 <MT7623_PIN_105_MSDC1_CMD_FUNC_MSDC1_CMD>;
			input-enable;
			drive-strength = <MTK_DRIVE_4mA>;
			bias-pull-up = <MTK_PUPD_SET_R1R0_10>;
		};

		pins_clk {
			pinmux = <MT7623_PIN_106_MSDC1_CLK_FUNC_MSDC1_CLK>;
			drive-strength = <MTK_DRIVE_4mA>;
			bias-pull-down = <MTK_PUPD_SET_R1R0_10>;
		};
	};

	pwm_bls_gpio: pwm_bls_gpio {
		pins_cmd_dat {
			pinmux = <MT7623_PIN_203_PWM0_FUNC_DISP_PWM>;
		};
	};

	pcie_default: pcie_pin_default {
		pins_cmd_dat {
			pinmux = <MT7623_PIN_208_AUD_EXT_CK1_FUNC_PCIE0_PERST_N>,
				 <MT7623_PIN_209_AUD_EXT_CK2_FUNC_PCIE1_PERST_N>;
			bias-disable;
		};
	};

	pwm_pins_a: pwm@0 {
		pins_pwm {
			pinmux = <MT7623_PIN_203_PWM0_FUNC_PWM0>,
				 <MT7623_PIN_204_PWM1_FUNC_PWM1>,
				 <MT7623_PIN_205_PWM2_FUNC_PWM2>,
				 <MT7623_PIN_206_PWM3_FUNC_PWM3>,
				 <MT7623_PIN_207_PWM4_FUNC_PWM4>;
		};
	};

	spi0_pins_a: spi@0 {
		pins_spi {
			pinmux = <MT7623_PIN_53_SPI0_CSN_FUNC_SPI0_CS>,
				<MT7623_PIN_54_SPI0_CK_FUNC_SPI0_CK>,
				<MT7623_PIN_55_SPI0_MI_FUNC_SPI0_MI>,
				<MT7623_PIN_56_SPI0_MO_FUNC_SPI0_MO>;
			bias-disable;
		};
	};

	uart0_pins_a: uart@0 {
		pins_dat {
			pinmux = <MT7623_PIN_79_URXD0_FUNC_URXD0>,
				 <MT7623_PIN_80_UTXD0_FUNC_UTXD0>;
		};
	};

	uart1_pins_a: uart@1 {
		pins_dat {
			pinmux = <MT7623_PIN_81_URXD1_FUNC_URXD1>,
				 <MT7623_PIN_82_UTXD1_FUNC_UTXD1>;
		};
	};

	uart2_pins_a: uart@2 {
		pins_dat {
			pinmux = <MT7623_PIN_14_GPIO14_FUNC_URXD2>,
				 <MT7623_PIN_15_GPIO15_FUNC_UTXD2>;
		};
	};

	uart3_pins_a: uart@3 {
		pins_dat {
			pinmux = <MT7623_PIN_242_URTS2_FUNC_URTS2>,
				 <MT7623_PIN_243_UCTS2_FUNC_UTXD3>;
		};
	};

	consys_pins_default: consys_pins_default {
		adie {
			pinmux = <MT7623_PIN_60_WB_RSTB_FUNC_WB_RSTB>,
				<MT7623_PIN_61_GPIO61_FUNC_TEST_FD>,
				<MT7623_PIN_62_GPIO62_FUNC_TEST_FC>,
				<MT7623_PIN_63_WB_SCLK_FUNC_WB_SCLK>,
				<MT7623_PIN_64_WB_SDATA_FUNC_WB_SDATA>,
				<MT7623_PIN_65_WB_SEN_FUNC_WB_SEN>,
				<MT7623_PIN_66_WB_CRTL0_FUNC_WB_CRTL0>,
				<MT7623_PIN_67_WB_CRTL1_FUNC_WB_CRTL1>,
				<MT7623_PIN_68_WB_CRTL2_FUNC_WB_CRTL2>,
				<MT7623_PIN_69_WB_CRTL3_FUNC_WB_CRTL3>,
				<MT7623_PIN_70_WB_CRTL4_FUNC_WB_CRTL4>,
				<MT7623_PIN_71_WB_CRTL5_FUNC_WB_CRTL5>;
			bias-disable;
		};
	};

};

&pwm {
	pinctrl-names = "default";
	pinctrl-0 = <&pwm_pins_a>;
	status = "okay";
};

&pwrap {
	mt6323 {
		mt6323led: led {
			compatible = "mediatek,mt6323-led";
			#address-cells = <1>;
			#size-cells = <0>;

			led@0 {
				reg = <0>;
				label = "bpi-r2:isink:green";
				default-state = "off";
			};

			led@1 {
				reg = <1>;
				label = "bpi-r2:isink:red";
				default-state = "off";
			};

			led@2 {
				reg = <2>;
				label = "bpi-r2:isink:blue";
				default-state = "off";
			};
		};
	};
};

&consys {       
	mediatek,pwrap-regmap = <&pwrap>;
	pinctrl-names = "default";
	pinctrl-0 = <&consys_pins_default>;
	vcn18-supply = <&mt6323_vcn18_reg>;
	vcn28-supply = <&mt6323_vcn28_reg>;
	vcn33_bt-supply = <&mt6323_vcn33_bt_reg>;
	vcn33_wifi-supply = <&mt6323_vcn33_wifi_reg>;
	status = "okay";
};

&watchdog {
	status = "okay";
};

&spi0 {
	pinctrl-names = "default";
	pinctrl-0 = <&spi0_pins_a>;
	status = "okay";
};

&uart0 {
	pinctrl-names = "default";
	pinctrl-0 = <&uart0_pins_a>;
	status = "okay";
};

&uart1 {
	pinctrl-names = "default";
	pinctrl-0 = <&uart1_pins_a>;
	status = "okay";
};

&uart2 {
	pinctrl-names = "default";
	pinctrl-0 = <&uart2_pins_a>;
	status = "okay";
};

&uart3 {
	pinctrl-names = "default";
	pinctrl-0 = <&uart3_pins_a>;
	status = "okay";
};

&usb1 {
	vusb33-supply = <&reg_3p3v>;
	vbus-supply = <&reg_5v>;
	status = "okay";
};

&usb2 {
	vusb33-supply = <&reg_3p3v>;
	vbus-supply = <&reg_5v>;
	status = "okay";
};

&u3phy1 {
	status = "okay";
};

&u3phy2 {
	status = "okay";
};
<|MERGE_RESOLUTION|>--- conflicted
+++ resolved
@@ -116,7 +116,6 @@
 	};
 };
 
-<<<<<<< HEAD
 &bls {
 	status = "okay";
 	port {
@@ -124,10 +123,10 @@
 			remote-endpoint = <&dpi0_in>;
 		};
 	};
-=======
+};
+
 &btif {
 	status = "okay";
->>>>>>> db1ee3ea
 };
 
 &cir {
@@ -164,6 +163,7 @@
 			#address-cells = <1>;
 			#size-cells = <0>;
 			reg = <0>;
+			pinctrl-names = "default";
 			reset-gpios = <&pio 33 0>;
 			core-supply = <&mt6323_vpa_reg>;
 			io-supply = <&mt6323_vemc3v3_reg>;
