--- conflicted
+++ resolved
@@ -101,17 +101,7 @@
 		pinctrl-names = "default";
 		pinctrl-0 = <&led_pins_a>;
 
-<<<<<<< HEAD
-		green {
-			label = "bpi-r2:pio:green";
-			gpios = <&pio 241 GPIO_ACTIVE_LOW>;
-			default-state = "off";
-		};
-
-		blue {
-			label = "bpi-r2:pio:blue";
-			gpios = <&pio 240 GPIO_ACTIVE_LOW>;
-=======
+
 		blue {
 			label = "bpi-r2:pio:blue";
 			gpios = <&pio 240 GPIO_ACTIVE_LOW>;
@@ -121,7 +111,6 @@
 		green {
 			label = "bpi-r2:pio:green";
 			gpios = <&pio 241 GPIO_ACTIVE_LOW>;
->>>>>>> 2ada0f0f
 			default-state = "off";
 		};
 
