--- conflicted
+++ resolved
@@ -7,12 +7,8 @@
 	select ARCH_HAS_BINFMT_FLAT
 	select ARCH_HAS_DEBUG_VIRTUAL if MMU
 	select ARCH_HAS_DEVMEM_IS_ALLOWED
-<<<<<<< HEAD
 	select ARCH_HAS_DMA_COHERENT_TO_PFN if SWIOTLB
 	select ARCH_HAS_DMA_MMAP_PGPROT if SWIOTLB
-	select ARCH_HAS_ELF_RANDOMIZE
-=======
->>>>>>> e25aee40
 	select ARCH_HAS_FORTIFY_SOURCE
 	select ARCH_HAS_KEEPINITRD
 	select ARCH_HAS_KCOV
