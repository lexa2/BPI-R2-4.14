--- conflicted
+++ resolved
@@ -1768,11 +1768,7 @@
 			clock-names = "du.0", "du.1";
 			resets = <&cpg 724>;
 			reset-names = "du.0";
-<<<<<<< HEAD
-			vsps = <&vspd0 0 &vspd1 0>;
-=======
 			vsps = <&vspd0 0>, <&vspd1 0>;
->>>>>>> 51131a63
 			status = "disabled";
 
 			ports {
