/*
 * Copyright (c) 2013-2015, Mellanox Technologies. All rights reserved.
 *
 * This software is available to you under a choice of one of two
 * licenses.  You may choose to be licensed under the terms of the GNU
 * General Public License (GPL) Version 2, available from the file
 * COPYING in the main directory of this source tree, or the
 * OpenIB.org BSD license below:
 *
 *     Redistribution and use in source and binary forms, with or
 *     without modification, are permitted provided that the following
 *     conditions are met:
 *
 *      - Redistributions of source code must retain the above
 *        copyright notice, this list of conditions and the following
 *        disclaimer.
 *
 *      - Redistributions in binary form must reproduce the above
 *        copyright notice, this list of conditions and the following
 *        disclaimer in the documentation and/or other materials
 *        provided with the distribution.
 *
 * THE SOFTWARE IS PROVIDED "AS IS", WITHOUT WARRANTY OF ANY KIND,
 * EXPRESS OR IMPLIED, INCLUDING BUT NOT LIMITED TO THE WARRANTIES OF
 * MERCHANTABILITY, FITNESS FOR A PARTICULAR PURPOSE AND
 * NONINFRINGEMENT. IN NO EVENT SHALL THE AUTHORS OR COPYRIGHT HOLDERS
 * BE LIABLE FOR ANY CLAIM, DAMAGES OR OTHER LIABILITY, WHETHER IN AN
 * ACTION OF CONTRACT, TORT OR OTHERWISE, ARISING FROM, OUT OF OR IN
 * CONNECTION WITH THE SOFTWARE OR THE USE OR OTHER DEALINGS IN THE
 * SOFTWARE.
 */

#ifndef MLX5_DRIVER_H
#define MLX5_DRIVER_H

#include <linux/kernel.h>
#include <linux/completion.h>
#include <linux/pci.h>
#include <linux/irq.h>
#include <linux/spinlock_types.h>
#include <linux/semaphore.h>
#include <linux/slab.h>
#include <linux/vmalloc.h>
#include <linux/xarray.h>
#include <linux/workqueue.h>
#include <linux/mempool.h>
#include <linux/interrupt.h>
#include <linux/idr.h>
#include <linux/notifier.h>
#include <linux/refcount.h>

#include <linux/mlx5/device.h>
#include <linux/mlx5/doorbell.h>
#include <linux/mlx5/eq.h>
#include <linux/timecounter.h>
#include <linux/ptp_clock_kernel.h>
#include <net/devlink.h>

enum {
	MLX5_BOARD_ID_LEN = 64,
};

enum {
	/* one minute for the sake of bringup. Generally, commands must always
	 * complete and we may need to increase this timeout value
	 */
	MLX5_CMD_TIMEOUT_MSEC	= 60 * 1000,
	MLX5_CMD_WQ_MAX_NAME	= 32,
};

enum {
	CMD_OWNER_SW		= 0x0,
	CMD_OWNER_HW		= 0x1,
	CMD_STATUS_SUCCESS	= 0,
};

enum mlx5_sqp_t {
	MLX5_SQP_SMI		= 0,
	MLX5_SQP_GSI		= 1,
	MLX5_SQP_IEEE_1588	= 2,
	MLX5_SQP_SNIFFER	= 3,
	MLX5_SQP_SYNC_UMR	= 4,
};

enum {
	MLX5_MAX_PORTS	= 2,
};

enum {
	MLX5_ATOMIC_MODE_OFFSET = 16,
	MLX5_ATOMIC_MODE_IB_COMP = 1,
	MLX5_ATOMIC_MODE_CX = 2,
	MLX5_ATOMIC_MODE_8B = 3,
	MLX5_ATOMIC_MODE_16B = 4,
	MLX5_ATOMIC_MODE_32B = 5,
	MLX5_ATOMIC_MODE_64B = 6,
	MLX5_ATOMIC_MODE_128B = 7,
	MLX5_ATOMIC_MODE_256B = 8,
};

enum {
	MLX5_REG_QPTS            = 0x4002,
	MLX5_REG_QETCR		 = 0x4005,
	MLX5_REG_QTCT		 = 0x400a,
	MLX5_REG_QPDPM           = 0x4013,
	MLX5_REG_QCAM            = 0x4019,
	MLX5_REG_DCBX_PARAM      = 0x4020,
	MLX5_REG_DCBX_APP        = 0x4021,
	MLX5_REG_FPGA_CAP	 = 0x4022,
	MLX5_REG_FPGA_CTRL	 = 0x4023,
	MLX5_REG_FPGA_ACCESS_REG = 0x4024,
	MLX5_REG_CORE_DUMP	 = 0x402e,
	MLX5_REG_PCAP		 = 0x5001,
	MLX5_REG_PMTU		 = 0x5003,
	MLX5_REG_PTYS		 = 0x5004,
	MLX5_REG_PAOS		 = 0x5006,
	MLX5_REG_PFCC            = 0x5007,
	MLX5_REG_PPCNT		 = 0x5008,
	MLX5_REG_PPTB            = 0x500b,
	MLX5_REG_PBMC            = 0x500c,
	MLX5_REG_PMAOS		 = 0x5012,
	MLX5_REG_PUDE		 = 0x5009,
	MLX5_REG_PMPE		 = 0x5010,
	MLX5_REG_PELC		 = 0x500e,
	MLX5_REG_PVLC		 = 0x500f,
	MLX5_REG_PCMR		 = 0x5041,
	MLX5_REG_PMLP		 = 0x5002,
	MLX5_REG_PPLM		 = 0x5023,
	MLX5_REG_PCAM		 = 0x507f,
	MLX5_REG_NODE_DESC	 = 0x6001,
	MLX5_REG_HOST_ENDIANNESS = 0x7004,
	MLX5_REG_MCIA		 = 0x9014,
	MLX5_REG_MLCR		 = 0x902b,
	MLX5_REG_MTRC_CAP	 = 0x9040,
	MLX5_REG_MTRC_CONF	 = 0x9041,
	MLX5_REG_MTRC_STDB	 = 0x9042,
	MLX5_REG_MTRC_CTRL	 = 0x9043,
	MLX5_REG_MPEIN		 = 0x9050,
	MLX5_REG_MPCNT		 = 0x9051,
	MLX5_REG_MTPPS		 = 0x9053,
	MLX5_REG_MTPPSE		 = 0x9054,
	MLX5_REG_MPEGC		 = 0x9056,
	MLX5_REG_MCQS		 = 0x9060,
	MLX5_REG_MCQI		 = 0x9061,
	MLX5_REG_MCC		 = 0x9062,
	MLX5_REG_MCDA		 = 0x9063,
	MLX5_REG_MCAM		 = 0x907f,
};

enum mlx5_qpts_trust_state {
	MLX5_QPTS_TRUST_PCP  = 1,
	MLX5_QPTS_TRUST_DSCP = 2,
};

enum mlx5_dcbx_oper_mode {
	MLX5E_DCBX_PARAM_VER_OPER_HOST  = 0x0,
	MLX5E_DCBX_PARAM_VER_OPER_AUTO  = 0x3,
};

enum {
	MLX5_ATOMIC_OPS_CMP_SWAP	= 1 << 0,
	MLX5_ATOMIC_OPS_FETCH_ADD	= 1 << 1,
	MLX5_ATOMIC_OPS_EXTENDED_CMP_SWAP = 1 << 2,
	MLX5_ATOMIC_OPS_EXTENDED_FETCH_ADD = 1 << 3,
};

enum mlx5_page_fault_resume_flags {
	MLX5_PAGE_FAULT_RESUME_REQUESTOR = 1 << 0,
	MLX5_PAGE_FAULT_RESUME_WRITE	 = 1 << 1,
	MLX5_PAGE_FAULT_RESUME_RDMA	 = 1 << 2,
	MLX5_PAGE_FAULT_RESUME_ERROR	 = 1 << 7,
};

enum dbg_rsc_type {
	MLX5_DBG_RSC_QP,
	MLX5_DBG_RSC_EQ,
	MLX5_DBG_RSC_CQ,
};

enum port_state_policy {
	MLX5_POLICY_DOWN	= 0,
	MLX5_POLICY_UP		= 1,
	MLX5_POLICY_FOLLOW	= 2,
	MLX5_POLICY_INVALID	= 0xffffffff
};

enum mlx5_coredev_type {
	MLX5_COREDEV_PF,
	MLX5_COREDEV_VF
};

struct mlx5_field_desc {
	int			i;
};

struct mlx5_rsc_debug {
	struct mlx5_core_dev   *dev;
	void		       *object;
	enum dbg_rsc_type	type;
	struct dentry	       *root;
	struct mlx5_field_desc	fields[0];
};

enum mlx5_dev_event {
	MLX5_DEV_EVENT_SYS_ERROR = 128, /* 0 - 127 are FW events */
	MLX5_DEV_EVENT_PORT_AFFINITY = 129,
};

enum mlx5_port_status {
	MLX5_PORT_UP        = 1,
	MLX5_PORT_DOWN      = 2,
};

struct mlx5_bfreg_info {
	u32		       *sys_pages;
	int			num_low_latency_bfregs;
	unsigned int	       *count;

	/*
	 * protect bfreg allocation data structs
	 */
	struct mutex		lock;
	u32			ver;
	bool			lib_uar_4k;
	u32			num_sys_pages;
	u32			num_static_sys_pages;
	u32			total_num_bfregs;
	u32			num_dyn_bfregs;
};

struct mlx5_cmd_first {
	__be32		data[4];
};

struct mlx5_cmd_msg {
	struct list_head		list;
	struct cmd_msg_cache	       *parent;
	u32				len;
	struct mlx5_cmd_first		first;
	struct mlx5_cmd_mailbox	       *next;
};

struct mlx5_cmd_debug {
	struct dentry	       *dbg_root;
	void		       *in_msg;
	void		       *out_msg;
	u8			status;
	u16			inlen;
	u16			outlen;
};

struct cmd_msg_cache {
	/* protect block chain allocations
	 */
	spinlock_t		lock;
	struct list_head	head;
	unsigned int		max_inbox_size;
	unsigned int		num_ent;
};

enum {
	MLX5_NUM_COMMAND_CACHES = 5,
};

struct mlx5_cmd_stats {
	u64		sum;
	u64		n;
	struct dentry  *root;
	/* protect command average calculations */
	spinlock_t	lock;
};

struct mlx5_cmd {
	struct mlx5_nb    nb;

	void	       *cmd_alloc_buf;
	dma_addr_t	alloc_dma;
	int		alloc_size;
	void	       *cmd_buf;
	dma_addr_t	dma;
	u16		cmdif_rev;
	u8		log_sz;
	u8		log_stride;
	int		max_reg_cmds;
	int		events;
	u32 __iomem    *vector;

	/* protect command queue allocations
	 */
	spinlock_t	alloc_lock;

	/* protect token allocations
	 */
	spinlock_t	token_lock;
	u8		token;
	unsigned long	bitmask;
	char		wq_name[MLX5_CMD_WQ_MAX_NAME];
	struct workqueue_struct *wq;
	struct semaphore sem;
	struct semaphore pages_sem;
	int	mode;
	struct mlx5_cmd_work_ent *ent_arr[MLX5_MAX_COMMANDS];
	struct dma_pool *pool;
	struct mlx5_cmd_debug dbg;
	struct cmd_msg_cache cache[MLX5_NUM_COMMAND_CACHES];
	int checksum_disabled;
	struct mlx5_cmd_stats stats[MLX5_CMD_OP_MAX];
};

struct mlx5_port_caps {
	int	gid_table_len;
	int	pkey_table_len;
	u8	ext_port_cap;
	bool	has_smi;
};

struct mlx5_cmd_mailbox {
	void	       *buf;
	dma_addr_t	dma;
	struct mlx5_cmd_mailbox *next;
};

struct mlx5_buf_list {
	void		       *buf;
	dma_addr_t		map;
};

struct mlx5_frag_buf {
	struct mlx5_buf_list	*frags;
	int			npages;
	int			size;
	u8			page_shift;
};

struct mlx5_frag_buf_ctrl {
	struct mlx5_buf_list   *frags;
	u32			sz_m1;
	u16			frag_sz_m1;
	u16			strides_offset;
	u8			log_sz;
	u8			log_stride;
	u8			log_frag_strides;
};

struct mlx5_core_psv {
	u32	psv_idx;
	struct psv_layout {
		u32	pd;
		u16	syndrome;
		u16	reserved;
		u16	bg;
		u16	app_tag;
		u32	ref_tag;
	} psv;
};

struct mlx5_core_sig_ctx {
	struct mlx5_core_psv	psv_memory;
	struct mlx5_core_psv	psv_wire;
	struct ib_sig_err       err_item;
	bool			sig_status_checked;
	bool			sig_err_exists;
	u32			sigerr_count;
};

enum {
	MLX5_MKEY_MR = 1,
	MLX5_MKEY_MW,
	MLX5_MKEY_INDIRECT_DEVX,
};

struct mlx5_core_mkey {
	u64			iova;
	u64			size;
	u32			key;
	u32			pd;
	u32			type;
};

#define MLX5_24BIT_MASK		((1 << 24) - 1)

enum mlx5_res_type {
	MLX5_RES_QP	= MLX5_EVENT_QUEUE_TYPE_QP,
	MLX5_RES_RQ	= MLX5_EVENT_QUEUE_TYPE_RQ,
	MLX5_RES_SQ	= MLX5_EVENT_QUEUE_TYPE_SQ,
	MLX5_RES_SRQ	= 3,
	MLX5_RES_XSRQ	= 4,
	MLX5_RES_XRQ	= 5,
	MLX5_RES_DCT	= MLX5_EVENT_QUEUE_TYPE_DCT,
};

struct mlx5_core_rsc_common {
	enum mlx5_res_type	res;
	refcount_t		refcount;
	struct completion	free;
};

struct mlx5_uars_page {
	void __iomem	       *map;
	bool			wc;
	u32			index;
	struct list_head	list;
	unsigned int		bfregs;
	unsigned long	       *reg_bitmap; /* for non fast path bf regs */
	unsigned long	       *fp_bitmap;
	unsigned int		reg_avail;
	unsigned int		fp_avail;
	struct kref		ref_count;
	struct mlx5_core_dev   *mdev;
};

struct mlx5_bfreg_head {
	/* protect blue flame registers allocations */
	struct mutex		lock;
	struct list_head	list;
};

struct mlx5_bfreg_data {
	struct mlx5_bfreg_head	reg_head;
	struct mlx5_bfreg_head	wc_head;
};

struct mlx5_sq_bfreg {
	void __iomem	       *map;
	struct mlx5_uars_page  *up;
	bool			wc;
	u32			index;
	unsigned int		offset;
};

struct mlx5_core_health {
	struct health_buffer __iomem   *health;
	__be32 __iomem		       *health_counter;
	struct timer_list		timer;
	u32				prev;
	int				miss_counter;
	u8				synd;
	u32				fatal_error;
	u32				crdump_size;
	/* wq spinlock to synchronize draining */
	spinlock_t			wq_lock;
	struct workqueue_struct	       *wq;
	unsigned long			flags;
	struct work_struct		fatal_report_work;
	struct work_struct		report_work;
	struct delayed_work		recover_work;
	struct devlink_health_reporter *fw_reporter;
	struct devlink_health_reporter *fw_fatal_reporter;
};

struct mlx5_qp_table {
	struct notifier_block   nb;

	/* protect radix tree
	 */
	spinlock_t		lock;
	struct radix_tree_root	tree;
};

struct mlx5_vf_context {
	int	enabled;
	u64	port_guid;
	u64	node_guid;
	enum port_state_policy	policy;
};

struct mlx5_core_sriov {
	struct mlx5_vf_context	*vfs_ctx;
	int			num_vfs;
	u16			max_vfs;
};

struct mlx5_fc_pool {
	struct mlx5_core_dev *dev;
	struct mutex pool_lock; /* protects pool lists */
	struct list_head fully_used;
	struct list_head partially_used;
	struct list_head unused;
	int available_fcs;
	int used_fcs;
	int threshold;
};

struct mlx5_fc_stats {
	spinlock_t counters_idr_lock; /* protects counters_idr */
	struct idr counters_idr;
	struct list_head counters;
	struct llist_head addlist;
	struct llist_head dellist;

	struct workqueue_struct *wq;
	struct delayed_work work;
	unsigned long next_query;
	unsigned long sampling_interval; /* jiffies */
	u32 *bulk_query_out;
<<<<<<< HEAD
=======
	struct mlx5_fc_pool fc_pool;
>>>>>>> 399e06a5
};

struct mlx5_events;
struct mlx5_mpfs;
struct mlx5_eswitch;
struct mlx5_lag;
struct mlx5_devcom;
struct mlx5_eq_table;
struct mlx5_irq_table;

struct mlx5_rate_limit {
	u32			rate;
	u32			max_burst_sz;
	u16			typical_pkt_sz;
};

struct mlx5_rl_entry {
	struct mlx5_rate_limit	rl;
	u16                     index;
	u16                     refcount;
};

struct mlx5_rl_table {
	/* protect rate limit table */
	struct mutex            rl_lock;
	u16                     max_size;
	u32                     max_rate;
	u32                     min_rate;
	struct mlx5_rl_entry   *rl_entry;
};

struct mlx5_core_roce {
	struct mlx5_flow_table *ft;
	struct mlx5_flow_group *fg;
	struct mlx5_flow_handle *allow_rule;
};

struct mlx5_priv {
	/* IRQ table valid only for real pci devices PF or VF */
	struct mlx5_irq_table   *irq_table;
	struct mlx5_eq_table	*eq_table;

	/* pages stuff */
	struct mlx5_nb          pg_nb;
	struct workqueue_struct *pg_wq;
	struct rb_root		page_root;
	int			fw_pages;
	atomic_t		reg_pages;
	struct list_head	free_list;
	int			vfs_pages;
	int			peer_pf_pages;

	struct mlx5_core_health health;

	/* start: qp staff */
	struct mlx5_qp_table	qp_table;
	struct dentry	       *qp_debugfs;
	struct dentry	       *eq_debugfs;
	struct dentry	       *cq_debugfs;
	struct dentry	       *cmdif_debugfs;
	/* end: qp staff */

	struct xarray           mkey_table;

	/* start: alloc staff */
	/* protect buffer alocation according to numa node */
	struct mutex            alloc_mutex;
	int                     numa_node;

	struct mutex            pgdir_mutex;
	struct list_head        pgdir_list;
	/* end: alloc staff */
	struct dentry	       *dbg_root;

	/* protect mkey key part */
	spinlock_t		mkey_lock;
	u8			mkey_key;

	struct list_head        dev_list;
	struct list_head        ctx_list;
	spinlock_t              ctx_lock;
	struct mlx5_events      *events;

	struct mlx5_flow_steering *steering;
	struct mlx5_mpfs        *mpfs;
	struct mlx5_eswitch     *eswitch;
	struct mlx5_core_sriov	sriov;
	struct mlx5_lag		*lag;
	struct mlx5_devcom	*devcom;
	struct mlx5_core_roce	roce;
	struct mlx5_fc_stats		fc_stats;
	struct mlx5_rl_table            rl_table;

	struct mlx5_bfreg_data		bfregs;
	struct mlx5_uars_page	       *uar;
};

enum mlx5_device_state {
	MLX5_DEVICE_STATE_UNINITIALIZED,
	MLX5_DEVICE_STATE_UP,
	MLX5_DEVICE_STATE_INTERNAL_ERROR,
};

enum mlx5_interface_state {
	MLX5_INTERFACE_STATE_UP = BIT(0),
};

enum mlx5_pci_status {
	MLX5_PCI_STATUS_DISABLED,
	MLX5_PCI_STATUS_ENABLED,
};

enum mlx5_pagefault_type_flags {
	MLX5_PFAULT_REQUESTOR = 1 << 0,
	MLX5_PFAULT_WRITE     = 1 << 1,
	MLX5_PFAULT_RDMA      = 1 << 2,
};

struct mlx5_td {
	/* protects tirs list changes while tirs refresh */
	struct mutex     list_lock;
	struct list_head tirs_list;
	u32              tdn;
};

struct mlx5e_resources {
	u32                        pdn;
	struct mlx5_td             td;
	struct mlx5_core_mkey      mkey;
	struct mlx5_sq_bfreg       bfreg;
};

#define MLX5_MAX_RESERVED_GIDS 8

struct mlx5_rsvd_gids {
	unsigned int start;
	unsigned int count;
	struct ida ida;
};

#define MAX_PIN_NUM	8
struct mlx5_pps {
	u8                         pin_caps[MAX_PIN_NUM];
	struct work_struct         out_work;
	u64                        start[MAX_PIN_NUM];
	u8                         enabled;
};

struct mlx5_clock {
	struct mlx5_core_dev      *mdev;
	struct mlx5_nb             pps_nb;
	seqlock_t                  lock;
	struct cyclecounter        cycles;
	struct timecounter         tc;
	struct hwtstamp_config     hwtstamp_config;
	u32                        nominal_c_mult;
	unsigned long              overflow_period;
	struct delayed_work        overflow_work;
	struct ptp_clock          *ptp;
	struct ptp_clock_info      ptp_info;
	struct mlx5_pps            pps_info;
};

struct mlx5_fw_tracer;
struct mlx5_vxlan;
struct mlx5_geneve;
struct mlx5_hv_vhca;

struct mlx5_core_dev {
	struct device *device;
	enum mlx5_coredev_type coredev_type;
	struct pci_dev	       *pdev;
	/* sync pci state */
	struct mutex		pci_status_mutex;
	enum mlx5_pci_status	pci_status;
	u8			rev_id;
	char			board_id[MLX5_BOARD_ID_LEN];
	struct mlx5_cmd		cmd;
	struct mlx5_port_caps	port_caps[MLX5_MAX_PORTS];
	struct {
		u32 hca_cur[MLX5_CAP_NUM][MLX5_UN_SZ_DW(hca_cap_union)];
		u32 hca_max[MLX5_CAP_NUM][MLX5_UN_SZ_DW(hca_cap_union)];
		u32 pcam[MLX5_ST_SZ_DW(pcam_reg)];
		u32 mcam[MLX5_ST_SZ_DW(mcam_reg)];
		u32 fpga[MLX5_ST_SZ_DW(fpga_cap)];
		u32 qcam[MLX5_ST_SZ_DW(qcam_reg)];
		u8  embedded_cpu;
	} caps;
	u64			sys_image_guid;
	phys_addr_t		iseg_base;
	struct mlx5_init_seg __iomem *iseg;
	phys_addr_t             bar_addr;
	enum mlx5_device_state	state;
	/* sync interface state */
	struct mutex		intf_state_mutex;
	unsigned long		intf_state;
	struct mlx5_priv	priv;
	struct mlx5_profile	*profile;
	atomic_t		num_qps;
	u32			issi;
	struct mlx5e_resources  mlx5e_res;
	struct mlx5_vxlan       *vxlan;
	struct mlx5_geneve      *geneve;
	struct {
		struct mlx5_rsvd_gids	reserved_gids;
		u32			roce_en;
	} roce;
#ifdef CONFIG_MLX5_FPGA
	struct mlx5_fpga_device *fpga;
#endif
	struct mlx5_clock        clock;
	struct mlx5_ib_clock_info  *clock_info;
	struct mlx5_fw_tracer   *tracer;
	u32                      vsc_addr;
	struct mlx5_hv_vhca	*hv_vhca;
};

struct mlx5_db {
	__be32			*db;
	union {
		struct mlx5_db_pgdir		*pgdir;
		struct mlx5_ib_user_db_page	*user_page;
	}			u;
	dma_addr_t		dma;
	int			index;
};

enum {
	MLX5_COMP_EQ_SIZE = 1024,
};

enum {
	MLX5_PTYS_IB = 1 << 0,
	MLX5_PTYS_EN = 1 << 2,
};

typedef void (*mlx5_cmd_cbk_t)(int status, void *context);

enum {
	MLX5_CMD_ENT_STATE_PENDING_COMP,
};

struct mlx5_cmd_work_ent {
	unsigned long		state;
	struct mlx5_cmd_msg    *in;
	struct mlx5_cmd_msg    *out;
	void		       *uout;
	int			uout_size;
	mlx5_cmd_cbk_t		callback;
	struct delayed_work	cb_timeout_work;
	void		       *context;
	int			idx;
	struct completion	done;
	struct mlx5_cmd        *cmd;
	struct work_struct	work;
	struct mlx5_cmd_layout *lay;
	int			ret;
	int			page_queue;
	u8			status;
	u8			token;
	u64			ts1;
	u64			ts2;
	u16			op;
	bool			polling;
};

struct mlx5_pas {
	u64	pa;
	u8	log_sz;
};

enum phy_port_state {
	MLX5_AAA_111
};

struct mlx5_hca_vport_context {
	u32			field_select;
	bool			sm_virt_aware;
	bool			has_smi;
	bool			has_raw;
	enum port_state_policy	policy;
	enum phy_port_state	phys_state;
	enum ib_port_state	vport_state;
	u8			port_physical_state;
	u64			sys_image_guid;
	u64			port_guid;
	u64			node_guid;
	u32			cap_mask1;
	u32			cap_mask1_perm;
	u16			cap_mask2;
	u16			cap_mask2_perm;
	u16			lid;
	u8			init_type_reply; /* bitmask: see ib spec 14.2.5.6 InitTypeReply */
	u8			lmc;
	u8			subnet_timeout;
	u16			sm_lid;
	u8			sm_sl;
	u16			qkey_violation_counter;
	u16			pkey_violation_counter;
	bool			grh_required;
};

static inline void *mlx5_buf_offset(struct mlx5_frag_buf *buf, int offset)
{
		return buf->frags->buf + offset;
}

#define STRUCT_FIELD(header, field) \
	.struct_offset_bytes = offsetof(struct ib_unpacked_ ## header, field),      \
	.struct_size_bytes   = sizeof((struct ib_unpacked_ ## header *)0)->field

static inline struct mlx5_core_dev *pci2mlx5_core_dev(struct pci_dev *pdev)
{
	return pci_get_drvdata(pdev);
}

extern struct dentry *mlx5_debugfs_root;

static inline u16 fw_rev_maj(struct mlx5_core_dev *dev)
{
	return ioread32be(&dev->iseg->fw_rev) & 0xffff;
}

static inline u16 fw_rev_min(struct mlx5_core_dev *dev)
{
	return ioread32be(&dev->iseg->fw_rev) >> 16;
}

static inline u16 fw_rev_sub(struct mlx5_core_dev *dev)
{
	return ioread32be(&dev->iseg->cmdif_rev_fw_sub) & 0xffff;
}

static inline u16 cmdif_rev(struct mlx5_core_dev *dev)
{
	return ioread32be(&dev->iseg->cmdif_rev_fw_sub) >> 16;
}

static inline u32 mlx5_base_mkey(const u32 key)
{
	return key & 0xffffff00u;
}

static inline void mlx5_init_fbc_offset(struct mlx5_buf_list *frags,
					u8 log_stride, u8 log_sz,
					u16 strides_offset,
					struct mlx5_frag_buf_ctrl *fbc)
{
	fbc->frags      = frags;
	fbc->log_stride = log_stride;
	fbc->log_sz     = log_sz;
	fbc->sz_m1	= (1 << fbc->log_sz) - 1;
	fbc->log_frag_strides = PAGE_SHIFT - fbc->log_stride;
	fbc->frag_sz_m1	= (1 << fbc->log_frag_strides) - 1;
	fbc->strides_offset = strides_offset;
}

static inline void mlx5_init_fbc(struct mlx5_buf_list *frags,
				 u8 log_stride, u8 log_sz,
				 struct mlx5_frag_buf_ctrl *fbc)
{
	mlx5_init_fbc_offset(frags, log_stride, log_sz, 0, fbc);
}

static inline void *mlx5_frag_buf_get_wqe(struct mlx5_frag_buf_ctrl *fbc,
					  u32 ix)
{
	unsigned int frag;

	ix  += fbc->strides_offset;
	frag = ix >> fbc->log_frag_strides;

	return fbc->frags[frag].buf + ((fbc->frag_sz_m1 & ix) << fbc->log_stride);
}

static inline u32
mlx5_frag_buf_get_idx_last_contig_stride(struct mlx5_frag_buf_ctrl *fbc, u32 ix)
{
	u32 last_frag_stride_idx = (ix + fbc->strides_offset) | fbc->frag_sz_m1;

	return min_t(u32, last_frag_stride_idx - fbc->strides_offset, fbc->sz_m1);
}

int mlx5_cmd_init(struct mlx5_core_dev *dev);
void mlx5_cmd_cleanup(struct mlx5_core_dev *dev);
void mlx5_cmd_use_events(struct mlx5_core_dev *dev);
void mlx5_cmd_use_polling(struct mlx5_core_dev *dev);

struct mlx5_async_ctx {
	struct mlx5_core_dev *dev;
	atomic_t num_inflight;
	struct wait_queue_head wait;
};

struct mlx5_async_work;

typedef void (*mlx5_async_cbk_t)(int status, struct mlx5_async_work *context);

struct mlx5_async_work {
	struct mlx5_async_ctx *ctx;
	mlx5_async_cbk_t user_callback;
};

void mlx5_cmd_init_async_ctx(struct mlx5_core_dev *dev,
			     struct mlx5_async_ctx *ctx);
void mlx5_cmd_cleanup_async_ctx(struct mlx5_async_ctx *ctx);
int mlx5_cmd_exec_cb(struct mlx5_async_ctx *ctx, void *in, int in_size,
		     void *out, int out_size, mlx5_async_cbk_t callback,
		     struct mlx5_async_work *work);

int mlx5_cmd_exec(struct mlx5_core_dev *dev, void *in, int in_size, void *out,
		  int out_size);
int mlx5_cmd_exec_polling(struct mlx5_core_dev *dev, void *in, int in_size,
			  void *out, int out_size);
void mlx5_cmd_mbox_status(void *out, u8 *status, u32 *syndrome);

int mlx5_core_get_caps(struct mlx5_core_dev *dev, enum mlx5_cap_type cap_type);
int mlx5_cmd_alloc_uar(struct mlx5_core_dev *dev, u32 *uarn);
int mlx5_cmd_free_uar(struct mlx5_core_dev *dev, u32 uarn);
void mlx5_health_flush(struct mlx5_core_dev *dev);
void mlx5_health_cleanup(struct mlx5_core_dev *dev);
int mlx5_health_init(struct mlx5_core_dev *dev);
void mlx5_start_health_poll(struct mlx5_core_dev *dev);
void mlx5_stop_health_poll(struct mlx5_core_dev *dev, bool disable_health);
void mlx5_drain_health_wq(struct mlx5_core_dev *dev);
void mlx5_trigger_health_work(struct mlx5_core_dev *dev);
int mlx5_buf_alloc_node(struct mlx5_core_dev *dev, int size,
			struct mlx5_frag_buf *buf, int node);
int mlx5_buf_alloc(struct mlx5_core_dev *dev,
		   int size, struct mlx5_frag_buf *buf);
void mlx5_buf_free(struct mlx5_core_dev *dev, struct mlx5_frag_buf *buf);
int mlx5_frag_buf_alloc_node(struct mlx5_core_dev *dev, int size,
			     struct mlx5_frag_buf *buf, int node);
void mlx5_frag_buf_free(struct mlx5_core_dev *dev, struct mlx5_frag_buf *buf);
struct mlx5_cmd_mailbox *mlx5_alloc_cmd_mailbox_chain(struct mlx5_core_dev *dev,
						      gfp_t flags, int npages);
void mlx5_free_cmd_mailbox_chain(struct mlx5_core_dev *dev,
				 struct mlx5_cmd_mailbox *head);
void mlx5_init_mkey_table(struct mlx5_core_dev *dev);
void mlx5_cleanup_mkey_table(struct mlx5_core_dev *dev);
int mlx5_core_create_mkey_cb(struct mlx5_core_dev *dev,
			     struct mlx5_core_mkey *mkey,
			     struct mlx5_async_ctx *async_ctx, u32 *in,
			     int inlen, u32 *out, int outlen,
			     mlx5_async_cbk_t callback,
			     struct mlx5_async_work *context);
int mlx5_core_create_mkey(struct mlx5_core_dev *dev,
			  struct mlx5_core_mkey *mkey,
			  u32 *in, int inlen);
int mlx5_core_destroy_mkey(struct mlx5_core_dev *dev,
			   struct mlx5_core_mkey *mkey);
int mlx5_core_query_mkey(struct mlx5_core_dev *dev, struct mlx5_core_mkey *mkey,
			 u32 *out, int outlen);
int mlx5_core_alloc_pd(struct mlx5_core_dev *dev, u32 *pdn);
int mlx5_core_dealloc_pd(struct mlx5_core_dev *dev, u32 pdn);
int mlx5_pagealloc_init(struct mlx5_core_dev *dev);
void mlx5_pagealloc_cleanup(struct mlx5_core_dev *dev);
void mlx5_pagealloc_start(struct mlx5_core_dev *dev);
void mlx5_pagealloc_stop(struct mlx5_core_dev *dev);
void mlx5_core_req_pages_handler(struct mlx5_core_dev *dev, u16 func_id,
				 s32 npages, bool ec_function);
int mlx5_satisfy_startup_pages(struct mlx5_core_dev *dev, int boot);
int mlx5_reclaim_startup_pages(struct mlx5_core_dev *dev);
void mlx5_register_debugfs(void);
void mlx5_unregister_debugfs(void);

void mlx5_fill_page_array(struct mlx5_frag_buf *buf, __be64 *pas);
void mlx5_fill_page_frag_array(struct mlx5_frag_buf *frag_buf, __be64 *pas);
int mlx5_vector2eqn(struct mlx5_core_dev *dev, int vector, int *eqn,
		    unsigned int *irqn);
int mlx5_core_attach_mcg(struct mlx5_core_dev *dev, union ib_gid *mgid, u32 qpn);
int mlx5_core_detach_mcg(struct mlx5_core_dev *dev, union ib_gid *mgid, u32 qpn);

void mlx5_qp_debugfs_init(struct mlx5_core_dev *dev);
void mlx5_qp_debugfs_cleanup(struct mlx5_core_dev *dev);
int mlx5_core_access_reg(struct mlx5_core_dev *dev, void *data_in,
			 int size_in, void *data_out, int size_out,
			 u16 reg_num, int arg, int write);

int mlx5_db_alloc(struct mlx5_core_dev *dev, struct mlx5_db *db);
int mlx5_db_alloc_node(struct mlx5_core_dev *dev, struct mlx5_db *db,
		       int node);
void mlx5_db_free(struct mlx5_core_dev *dev, struct mlx5_db *db);

const char *mlx5_command_str(int command);
void mlx5_cmdif_debugfs_init(struct mlx5_core_dev *dev);
void mlx5_cmdif_debugfs_cleanup(struct mlx5_core_dev *dev);
int mlx5_core_create_psv(struct mlx5_core_dev *dev, u32 pdn,
			 int npsvs, u32 *sig_index);
int mlx5_core_destroy_psv(struct mlx5_core_dev *dev, int psv_num);
void mlx5_core_put_rsc(struct mlx5_core_rsc_common *common);
int mlx5_query_odp_caps(struct mlx5_core_dev *dev,
			struct mlx5_odp_caps *odp_caps);
int mlx5_core_query_ib_ppcnt(struct mlx5_core_dev *dev,
			     u8 port_num, void *out, size_t sz);

int mlx5_init_rl_table(struct mlx5_core_dev *dev);
void mlx5_cleanup_rl_table(struct mlx5_core_dev *dev);
int mlx5_rl_add_rate(struct mlx5_core_dev *dev, u16 *index,
		     struct mlx5_rate_limit *rl);
void mlx5_rl_remove_rate(struct mlx5_core_dev *dev, struct mlx5_rate_limit *rl);
bool mlx5_rl_is_in_range(struct mlx5_core_dev *dev, u32 rate);
bool mlx5_rl_are_equal(struct mlx5_rate_limit *rl_0,
		       struct mlx5_rate_limit *rl_1);
int mlx5_alloc_bfreg(struct mlx5_core_dev *mdev, struct mlx5_sq_bfreg *bfreg,
		     bool map_wc, bool fast_path);
void mlx5_free_bfreg(struct mlx5_core_dev *mdev, struct mlx5_sq_bfreg *bfreg);

unsigned int mlx5_comp_vectors_count(struct mlx5_core_dev *dev);
struct cpumask *
mlx5_comp_irq_get_affinity_mask(struct mlx5_core_dev *dev, int vector);
unsigned int mlx5_core_reserved_gids_count(struct mlx5_core_dev *dev);
int mlx5_core_roce_gid_set(struct mlx5_core_dev *dev, unsigned int index,
			   u8 roce_version, u8 roce_l3_type, const u8 *gid,
			   const u8 *mac, bool vlan, u16 vlan_id, u8 port_num);

static inline int fw_initializing(struct mlx5_core_dev *dev)
{
	return ioread32be(&dev->iseg->initializing) >> 31;
}

static inline u32 mlx5_mkey_to_idx(u32 mkey)
{
	return mkey >> 8;
}

static inline u32 mlx5_idx_to_mkey(u32 mkey_idx)
{
	return mkey_idx << 8;
}

static inline u8 mlx5_mkey_variant(u32 mkey)
{
	return mkey & 0xff;
}

enum {
	MLX5_PROF_MASK_QP_SIZE		= (u64)1 << 0,
	MLX5_PROF_MASK_MR_CACHE		= (u64)1 << 1,
};

enum {
	MR_CACHE_LAST_STD_ENTRY = 20,
	MLX5_IMR_MTT_CACHE_ENTRY,
	MLX5_IMR_KSM_CACHE_ENTRY,
	MAX_MR_CACHE_ENTRIES
};

enum {
	MLX5_INTERFACE_PROTOCOL_IB  = 0,
	MLX5_INTERFACE_PROTOCOL_ETH = 1,
};

struct mlx5_interface {
	void *			(*add)(struct mlx5_core_dev *dev);
	void			(*remove)(struct mlx5_core_dev *dev, void *context);
	int			(*attach)(struct mlx5_core_dev *dev, void *context);
	void			(*detach)(struct mlx5_core_dev *dev, void *context);
	int			protocol;
	struct list_head	list;
};

int mlx5_register_interface(struct mlx5_interface *intf);
void mlx5_unregister_interface(struct mlx5_interface *intf);
int mlx5_notifier_register(struct mlx5_core_dev *dev, struct notifier_block *nb);
int mlx5_notifier_unregister(struct mlx5_core_dev *dev, struct notifier_block *nb);
int mlx5_eq_notifier_register(struct mlx5_core_dev *dev, struct mlx5_nb *nb);
int mlx5_eq_notifier_unregister(struct mlx5_core_dev *dev, struct mlx5_nb *nb);

int mlx5_core_query_vendor_id(struct mlx5_core_dev *mdev, u32 *vendor_id);

int mlx5_cmd_create_vport_lag(struct mlx5_core_dev *dev);
int mlx5_cmd_destroy_vport_lag(struct mlx5_core_dev *dev);
bool mlx5_lag_is_roce(struct mlx5_core_dev *dev);
bool mlx5_lag_is_sriov(struct mlx5_core_dev *dev);
bool mlx5_lag_is_multipath(struct mlx5_core_dev *dev);
bool mlx5_lag_is_active(struct mlx5_core_dev *dev);
struct net_device *mlx5_lag_get_roce_netdev(struct mlx5_core_dev *dev);
int mlx5_lag_query_cong_counters(struct mlx5_core_dev *dev,
				 u64 *values,
				 int num_counters,
				 size_t *offsets);
struct mlx5_uars_page *mlx5_get_uars_page(struct mlx5_core_dev *mdev);
void mlx5_put_uars_page(struct mlx5_core_dev *mdev, struct mlx5_uars_page *up);

#ifdef CONFIG_MLX5_CORE_IPOIB
struct net_device *mlx5_rdma_netdev_alloc(struct mlx5_core_dev *mdev,
					  struct ib_device *ibdev,
					  const char *name,
					  void (*setup)(struct net_device *));
#endif /* CONFIG_MLX5_CORE_IPOIB */
int mlx5_rdma_rn_get_params(struct mlx5_core_dev *mdev,
			    struct ib_device *device,
			    struct rdma_netdev_alloc_params *params);

struct mlx5_profile {
	u64	mask;
	u8	log_max_qp;
	struct {
		int	size;
		int	limit;
	} mr_cache[MAX_MR_CACHE_ENTRIES];
};

enum {
	MLX5_PCI_DEV_IS_VF		= 1 << 0,
};

static inline bool mlx5_core_is_pf(const struct mlx5_core_dev *dev)
{
	return dev->coredev_type == MLX5_COREDEV_PF;
}

static inline bool mlx5_core_is_ecpf(struct mlx5_core_dev *dev)
{
	return dev->caps.embedded_cpu;
}

static inline bool
mlx5_core_is_ecpf_esw_manager(const struct mlx5_core_dev *dev)
{
	return dev->caps.embedded_cpu && MLX5_CAP_GEN(dev, eswitch_manager);
}

static inline bool mlx5_ecpf_vport_exists(const struct mlx5_core_dev *dev)
{
	return mlx5_core_is_pf(dev) && MLX5_CAP_ESW(dev, ecpf_vport_exists);
}

static inline u16 mlx5_core_max_vfs(const struct mlx5_core_dev *dev)
{
	return dev->priv.sriov.max_vfs;
}

static inline int mlx5_get_gid_table_len(u16 param)
{
	if (param > 4) {
		pr_warn("gid table length is zero\n");
		return 0;
	}

	return 8 * (1 << param);
}

static inline bool mlx5_rl_is_supported(struct mlx5_core_dev *dev)
{
	return !!(dev->priv.rl_table.max_size);
}

static inline int mlx5_core_is_mp_slave(struct mlx5_core_dev *dev)
{
	return MLX5_CAP_GEN(dev, affiliate_nic_vport_criteria) &&
	       MLX5_CAP_GEN(dev, num_vhca_ports) <= 1;
}

static inline int mlx5_core_is_mp_master(struct mlx5_core_dev *dev)
{
	return MLX5_CAP_GEN(dev, num_vhca_ports) > 1;
}

static inline int mlx5_core_mp_enabled(struct mlx5_core_dev *dev)
{
	return mlx5_core_is_mp_slave(dev) ||
	       mlx5_core_is_mp_master(dev);
}

static inline int mlx5_core_native_port_num(struct mlx5_core_dev *dev)
{
	if (!mlx5_core_mp_enabled(dev))
		return 1;

	return MLX5_CAP_GEN(dev, native_port_num);
}

enum {
	MLX5_TRIGGERED_CMD_COMP = (u64)1 << 32,
};

#endif /* MLX5_DRIVER_H */<|MERGE_RESOLUTION|>--- conflicted
+++ resolved
@@ -493,10 +493,7 @@
 	unsigned long next_query;
 	unsigned long sampling_interval; /* jiffies */
 	u32 *bulk_query_out;
-<<<<<<< HEAD
-=======
 	struct mlx5_fc_pool fc_pool;
->>>>>>> 399e06a5
 };
 
 struct mlx5_events;
