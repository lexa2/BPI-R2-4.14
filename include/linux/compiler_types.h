#ifndef __LINUX_COMPILER_TYPES_H
#define __LINUX_COMPILER_TYPES_H

#ifndef __ASSEMBLY__

#ifdef __CHECKER__
# define __user		__attribute__((noderef, address_space(1)))
# define __kernel	__attribute__((address_space(0)))
# define __safe		__attribute__((safe))
# define __force	__attribute__((force))
# define __nocast	__attribute__((nocast))
# define __iomem	__attribute__((noderef, address_space(2)))
# define __must_hold(x)	__attribute__((context(x,1,1)))
# define __acquires(x)	__attribute__((context(x,0,1)))
# define __releases(x)	__attribute__((context(x,1,0)))
# define __acquire(x)	__context__(x,1)
# define __release(x)	__context__(x,-1)
# define __cond_lock(x,c)	((c) ? ({ __acquire(x); 1; }) : 0)
# define __percpu	__attribute__((noderef, address_space(3)))
# define __rcu		__attribute__((noderef, address_space(4)))
# define __private	__attribute__((noderef))
extern void __chk_user_ptr(const volatile void __user *);
extern void __chk_io_ptr(const volatile void __iomem *);
# define ACCESS_PRIVATE(p, member) (*((typeof((p)->member) __force *) &(p)->member))
#else /* __CHECKER__ */
# ifdef STRUCTLEAK_PLUGIN
#  define __user __attribute__((user))
# else
#  define __user
# endif
# define __kernel
# define __safe
# define __force
# define __nocast
# define __iomem
# define __chk_user_ptr(x) (void)0
# define __chk_io_ptr(x) (void)0
# define __builtin_warning(x, y...) (1)
# define __must_hold(x)
# define __acquires(x)
# define __releases(x)
# define __acquire(x) (void)0
# define __release(x) (void)0
# define __cond_lock(x,c) (c)
# define __percpu
# define __rcu
# define __private
# define ACCESS_PRIVATE(p, member) ((p)->member)
#endif /* __CHECKER__ */

/* Indirect macros required for expanded argument pasting, eg. __LINE__. */
#define ___PASTE(a,b) a##b
#define __PASTE(a,b) ___PASTE(a,b)

#ifdef __KERNEL__

/* Compiler specific macros. */
#ifdef __clang__
#include <linux/compiler-clang.h>
#elif defined(__INTEL_COMPILER)
#include <linux/compiler-intel.h>
#elif defined(__GNUC__)
/* The above compilers also define __GNUC__, so order is important here. */
#include <linux/compiler-gcc.h>
#else
#error "Unknown compiler"
#endif

/*
 * Some architectures need to provide custom definitions of macros provided
 * by linux/compiler-*.h, and can do so using asm/compiler.h. We include that
 * conditionally rather than using an asm-generic wrapper in order to avoid
 * build failures if any C compilation, which will include this file via an
 * -include argument in c_flags, occurs prior to the asm-generic wrappers being
 * generated.
 */
#ifdef CONFIG_HAVE_ARCH_COMPILER_H
#include <asm/compiler.h>
#endif

/*
 * Generic compiler-independent macros required for kernel
 * build go below this comment. Actual compiler/compiler version
 * specific implementations come from the above header files
 */

struct ftrace_branch_data {
	const char *func;
	const char *file;
	unsigned line;
	union {
		struct {
			unsigned long correct;
			unsigned long incorrect;
		};
		struct {
			unsigned long miss;
			unsigned long hit;
		};
		unsigned long miss_hit[2];
	};
};

struct ftrace_likely_data {
	struct ftrace_branch_data	data;
	unsigned long			constant;
};

/* Don't. Just don't. */
#define __deprecated
#define __deprecated_for_modules

#endif /* __KERNEL__ */

#endif /* __ASSEMBLY__ */

/*
 * The below symbols may be defined for one or more, but not ALL, of the above
 * compilers. We don't consider that to be an error, so set them to nothing.
 * For example, some of them are for compiler specific plugins.
 */
#ifndef __designated_init
# define __designated_init
#endif

#ifndef __latent_entropy
# define __latent_entropy
#endif

#ifndef __randomize_layout
# define __randomize_layout __designated_init
#endif

#ifndef __no_randomize_layout
# define __no_randomize_layout
#endif

#ifndef randomized_struct_fields_start
# define randomized_struct_fields_start
# define randomized_struct_fields_end
#endif

#ifndef __visible
#define __visible
#endif

/*
 * Assume alignment of return value.
 */
#ifndef __assume_aligned
#define __assume_aligned(a, ...)
#endif

/* Are two types/vars the same type (ignoring qualifiers)? */
#define __same_type(a, b) __builtin_types_compatible_p(typeof(a), typeof(b))

/* Is this type a native word size -- useful for atomic operations */
#define __native_word(t) \
	(sizeof(t) == sizeof(char) || sizeof(t) == sizeof(short) || \
	 sizeof(t) == sizeof(int) || sizeof(t) == sizeof(long))

#ifndef __attribute_const__
#define __attribute_const__	__attribute__((__const__))
#endif

#ifndef __noclone
#define __noclone
#endif

/* Helpers for emitting diagnostics in pragmas. */
#ifndef __diag
#define __diag(string)
#endif

#ifndef __diag_GCC
#define __diag_GCC(version, severity, string)
#endif

#define __diag_push()	__diag(push)
#define __diag_pop()	__diag(pop)

#define __diag_ignore(compiler, version, option, comment) \
	__diag_ ## compiler(version, ignore, option)
#define __diag_warn(compiler, version, option, comment) \
	__diag_ ## compiler(version, warn, option)
#define __diag_error(compiler, version, option, comment) \
	__diag_ ## compiler(version, error, option)

/*
 * From the GCC manual:
 *
 * Many functions have no effects except the return value and their
 * return value depends only on the parameters and/or global
 * variables.  Such a function can be subject to common subexpression
 * elimination and loop optimization just as an arithmetic operator
 * would be.
 * [...]
 */
#define __pure			__attribute__((pure))
#define __aligned(x)		__attribute__((aligned(x)))
<<<<<<< HEAD
#define __aligned_largest	__attribute__((aligned))
=======
>>>>>>> 0fd79184
#define __printf(a, b)		__attribute__((format(printf, a, b)))
#define __scanf(a, b)		__attribute__((format(scanf, a, b)))
#define __maybe_unused		__attribute__((unused))
#define __always_unused		__attribute__((unused))
#define __mode(x)		__attribute__((mode(x)))
#define __malloc		__attribute__((__malloc__))
#define __used			__attribute__((__used__))
#define __noreturn		__attribute__((noreturn))
#define __packed		__attribute__((packed))
#define __weak			__attribute__((weak))
#define __alias(symbol)		__attribute__((alias(#symbol)))
#define __cold			__attribute__((cold))
#define __section(S)		__attribute__((__section__(#S)))


#ifdef CONFIG_ENABLE_MUST_CHECK
#define __must_check		__attribute__((warn_unused_result))
#else
#define __must_check
#endif

#if defined(CC_USING_HOTPATCH) && !defined(__CHECKER__)
#define notrace			__attribute__((hotpatch(0, 0)))
#else
#define notrace			__attribute__((no_instrument_function))
#endif

/*
 * it doesn't make sense on ARM (currently the only user of __naked)
 * to trace naked functions because then mcount is called without
 * stack and frame pointer being set up and there is no chance to
 * restore the lr register to the value before mcount was called.
 */
#define __naked			__attribute__((naked)) notrace

#define __compiler_offsetof(a, b)	__builtin_offsetof(a, b)

/*
 * Feature detection for gnu_inline (gnu89 extern inline semantics). Either
 * __GNUC_STDC_INLINE__ is defined (not using gnu89 extern inline semantics,
 * and we opt in to the gnu89 semantics), or __GNUC_STDC_INLINE__ is not
 * defined so the gnu89 semantics are the default.
 */
#ifdef __GNUC_STDC_INLINE__
# define __gnu_inline	__attribute__((gnu_inline))
#else
# define __gnu_inline
#endif

/*
 * Force always-inline if the user requests it so via the .config.
 * GCC does not warn about unused static inline functions for
 * -Wunused-function.  This turns out to avoid the need for complex #ifdef
 * directives.  Suppress the warning in clang as well by using "unused"
 * function attribute, which is redundant but not harmful for gcc.
 * Prefer gnu_inline, so that extern inline functions do not emit an
 * externally visible function. This makes extern inline behave as per gnu89
 * semantics rather than c99. This prevents multiple symbol definition errors
 * of extern inline functions at link time.
 * A lot of inline functions can cause havoc with function tracing.
 */
#if !defined(CONFIG_ARCH_SUPPORTS_OPTIMIZED_INLINING) || \
	!defined(CONFIG_OPTIMIZE_INLINING)
#define inline \
	inline __attribute__((always_inline, unused)) notrace __gnu_inline
#else
#define inline inline	__attribute__((unused)) notrace __gnu_inline
#endif

#define __inline__ inline
#define __inline inline
#define noinline	__attribute__((noinline))

#ifndef __always_inline
#define __always_inline inline __attribute__((always_inline))
#endif

/*
 * Rather then using noinline to prevent stack consumption, use
 * noinline_for_stack instead.  For documentation reasons.
 */
#define noinline_for_stack noinline

#endif /* __LINUX_COMPILER_TYPES_H */<|MERGE_RESOLUTION|>--- conflicted
+++ resolved
@@ -198,10 +198,6 @@
  */
 #define __pure			__attribute__((pure))
 #define __aligned(x)		__attribute__((aligned(x)))
-<<<<<<< HEAD
-#define __aligned_largest	__attribute__((aligned))
-=======
->>>>>>> 0fd79184
 #define __printf(a, b)		__attribute__((format(printf, a, b)))
 #define __scanf(a, b)		__attribute__((format(scanf, a, b)))
 #define __maybe_unused		__attribute__((unused))
