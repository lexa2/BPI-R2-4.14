--- conflicted
+++ resolved
@@ -390,15 +390,11 @@
 {
 	int i, ret;
 
-<<<<<<< HEAD
-	if (trace_kprobe_is_registered(tk))
-=======
 	ret = security_locked_down(LOCKDOWN_KPROBES);
 	if (ret)
 		return ret;
 
-	if (trace_probe_is_registered(&tk->tp))
->>>>>>> b602614a
+	if (trace_kprobe_is_registered(tk))
 		return -EINVAL;
 
 	if (within_notrace_func(tk)) {
