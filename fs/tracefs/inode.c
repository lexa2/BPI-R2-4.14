// SPDX-License-Identifier: GPL-2.0-only
/*
 *  inode.c - part of tracefs, a pseudo file system for activating tracing
 *
 * Based on debugfs by: Greg Kroah-Hartman <greg@kroah.com>
 *
 *  Copyright (C) 2014 Red Hat Inc, author: Steven Rostedt <srostedt@redhat.com>
 *
 * tracefs is the file system that is used by the tracing infrastructure.
 */

#include <linux/module.h>
#include <linux/fs.h>
#include <linux/mount.h>
#include <linux/fs_context.h>
#include <linux/fs_parser.h>
#include <linux/kobject.h>
#include <linux/namei.h>
#include <linux/tracefs.h>
#include <linux/fsnotify.h>
#include <linux/seq_file.h>
#include <linux/magic.h>
#include <linux/slab.h>
#include <linux/security.h>

#define TRACEFS_DEFAULT_MODE	0700

static struct vfsmount *tracefs_mount;
static int tracefs_mount_count;
static bool tracefs_registered;

static int default_open_file(struct inode *inode, struct file *filp)
{
	struct dentry *dentry = filp->f_path.dentry;
	struct file_operations *real_fops;
	int ret;

	if (!dentry)
		return -EINVAL;

	ret = security_locked_down(LOCKDOWN_TRACEFS);
	if (ret)
		return ret;

	real_fops = dentry->d_fsdata;
	if (!real_fops->open)
		return 0;
	return real_fops->open(inode, filp);
}

static ssize_t default_read_file(struct file *file, char __user *buf,
				 size_t count, loff_t *ppos)
{
	return 0;
}

static ssize_t default_write_file(struct file *file, const char __user *buf,
				   size_t count, loff_t *ppos)
{
	return count;
}

static const struct file_operations tracefs_file_operations = {
	.read =		default_read_file,
	.write =	default_write_file,
	.open =		simple_open,
	.llseek =	noop_llseek,
};

static struct tracefs_dir_ops {
	int (*mkdir)(const char *name);
	int (*rmdir)(const char *name);
} tracefs_ops __ro_after_init;

static char *get_dname(struct dentry *dentry)
{
	const char *dname;
	char *name;
	int len = dentry->d_name.len;

	dname = dentry->d_name.name;
	name = kmalloc(len + 1, GFP_KERNEL);
	if (!name)
		return NULL;
	memcpy(name, dname, len);
	name[len] = 0;
	return name;
}

static int tracefs_syscall_mkdir(struct inode *inode, struct dentry *dentry, umode_t mode)
{
	char *name;
	int ret;

	name = get_dname(dentry);
	if (!name)
		return -ENOMEM;

	/*
	 * The mkdir call can call the generic functions that create
	 * the files within the tracefs system. It is up to the individual
	 * mkdir routine to handle races.
	 */
	inode_unlock(inode);
	ret = tracefs_ops.mkdir(name);
	inode_lock(inode);

	kfree(name);

	return ret;
}

static int tracefs_syscall_rmdir(struct inode *inode, struct dentry *dentry)
{
	char *name;
	int ret;

	name = get_dname(dentry);
	if (!name)
		return -ENOMEM;

	/*
	 * The rmdir call can call the generic functions that create
	 * the files within the tracefs system. It is up to the individual
	 * rmdir routine to handle races.
	 * This time we need to unlock not only the parent (inode) but
	 * also the directory that is being deleted.
	 */
	inode_unlock(inode);
	inode_unlock(dentry->d_inode);

	ret = tracefs_ops.rmdir(name);

	inode_lock_nested(inode, I_MUTEX_PARENT);
	inode_lock(dentry->d_inode);

	kfree(name);

	return ret;
}

static const struct inode_operations tracefs_dir_inode_operations = {
	.lookup		= simple_lookup,
	.mkdir		= tracefs_syscall_mkdir,
	.rmdir		= tracefs_syscall_rmdir,
};

static struct inode *tracefs_get_inode(struct super_block *sb)
{
	struct inode *inode = new_inode(sb);
	if (inode) {
		inode->i_ino = get_next_ino();
		inode->i_atime = inode->i_mtime = inode->i_ctime = current_time(inode);
	}
	return inode;
}

struct tracefs_fs_info {
	kuid_t uid;
	kgid_t gid;
	umode_t mode;
};

enum {
	Opt_gid,
	Opt_mode,
	Opt_uid,
};

static const struct fs_parameter_spec tracefs_param_specs[] = {
	fsparam_u32	("gid",				Opt_gid),
	fsparam_u32oct	("mode",			Opt_mode),
	fsparam_u32	("uid",				Opt_uid),
	{}
};

static const struct fs_parameter_description tracefs_fs_parameters = {
	.name		= "tracefs",
	.specs		= tracefs_param_specs,
};

static int tracefs_parse_param(struct fs_context *fc, struct fs_parameter *param)
{
	struct tracefs_fs_info *opts = fc->s_fs_info;
	struct fs_parse_result result;
	kuid_t uid;
	kgid_t gid;
	int opt;

	opt = fs_parse(fc, &tracefs_fs_parameters, param, &result);
	if (opt < 0)
		return opt;

	switch (opt) {
	case Opt_uid:
		uid = make_kuid(current_user_ns(), result.uint_32);
		if (!uid_valid(uid))
			return invalf(fc, "Unknown uid");
		opts->uid = uid;
		break;
	case Opt_gid:
		gid = make_kgid(current_user_ns(), result.uint_32);
		if (!gid_valid(gid))
			return invalf(fc, "Unknown gid");
		opts->gid = gid;
		break;
	case Opt_mode:
		opts->mode = result.uint_32 & S_IALLUGO;
		break;
		/*
		 * We might like to report bad mount options here;
		 * but traditionally tracefs has ignored all mount options
		 */
	}

	return 0;
}

static int tracefs_apply_options(struct super_block *sb)
{
	struct tracefs_fs_info *fsi = sb->s_fs_info;
	struct inode *inode = sb->s_root->d_inode;

	inode->i_mode &= ~S_IALLUGO;
	inode->i_mode |= fsi->mode;

	inode->i_uid = fsi->uid;
	inode->i_gid = fsi->gid;

	return 0;
}

<<<<<<< HEAD
static int tracefs_reconfigure(struct fs_context *fc)
=======
static void tracefs_destroy_inode(struct inode *inode)
{
	if (S_ISREG(inode->i_mode))
		kfree(inode->i_fop);
}

static int tracefs_remount(struct super_block *sb, int *flags, char *data)
>>>>>>> b602614a
{
	struct super_block *sb = fc->root->d_sb;

	sync_filesystem(sb);
	return tracefs_apply_options(sb);
}

static int tracefs_show_options(struct seq_file *m, struct dentry *root)
{
	struct tracefs_fs_info *fsi = root->d_sb->s_fs_info;

	if (!uid_eq(fsi->uid, GLOBAL_ROOT_UID))
		seq_printf(m, ",uid=%u",
			   from_kuid_munged(&init_user_ns, fsi->uid));
	if (!gid_eq(fsi->gid, GLOBAL_ROOT_GID))
		seq_printf(m, ",gid=%u",
			   from_kgid_munged(&init_user_ns, fsi->gid));
	if (fsi->mode != TRACEFS_DEFAULT_MODE)
		seq_printf(m, ",mode=%o", fsi->mode);

	return 0;
}

static const struct super_operations tracefs_super_operations = {
	.statfs		= simple_statfs,
<<<<<<< HEAD
=======
	.remount_fs	= tracefs_remount,
	.destroy_inode  = tracefs_destroy_inode,
>>>>>>> b602614a
	.show_options	= tracefs_show_options,
};

static int tracefs_fill_super(struct super_block *sb, struct fs_context *fc)
{
	static const struct tree_descr trace_files[] = {{""}};
	int err;

	err = simple_fill_super(sb, TRACEFS_MAGIC, trace_files);
	if (err)
		return err;

	sb->s_op = &tracefs_super_operations;
	return tracefs_apply_options(sb);
}

static int tracefs_get_tree(struct fs_context *fc)
{
	return get_tree_single_reconf(fc, tracefs_fill_super);
}

static void tracefs_free_fc(struct fs_context *fc)
{
	kfree(fc->s_fs_info);
}

static const struct fs_context_operations tracefs_context_ops = {
	.free		= tracefs_free_fc,
	.parse_param	= tracefs_parse_param,
	.get_tree	= tracefs_get_tree,
	.reconfigure	= tracefs_reconfigure,
};

static int tracefs_init_fs_context(struct fs_context *fc)
{
	struct tracefs_fs_info *fsi;

	fsi = kzalloc(sizeof(struct tracefs_fs_info), GFP_KERNEL);
	if (!fsi)
		return -ENOMEM;

	fsi->mode = TRACEFS_DEFAULT_MODE;

	fc->s_fs_info = fsi;
	fc->ops = &tracefs_context_ops;
	return 0;
}

static struct file_system_type trace_fs_type = {
	.owner =	THIS_MODULE,
	.name =		"tracefs",
	.init_fs_context = tracefs_init_fs_context,
	.parameters	= &tracefs_fs_parameters,
	.kill_sb =	kill_litter_super,
};
MODULE_ALIAS_FS("tracefs");

static struct dentry *start_creating(const char *name, struct dentry *parent)
{
	struct dentry *dentry;
	int error;

	pr_debug("tracefs: creating file '%s'\n",name);

	error = simple_pin_fs(&trace_fs_type, &tracefs_mount,
			      &tracefs_mount_count);
	if (error)
		return ERR_PTR(error);

	/* If the parent is not specified, we create it in the root.
	 * We need the root dentry to do this, which is in the super
	 * block. A pointer to that is in the struct vfsmount that we
	 * have around.
	 */
	if (!parent)
		parent = tracefs_mount->mnt_root;

	inode_lock(parent->d_inode);
	dentry = lookup_one_len(name, parent, strlen(name));
	if (!IS_ERR(dentry) && dentry->d_inode) {
		dput(dentry);
		dentry = ERR_PTR(-EEXIST);
	}

	if (IS_ERR(dentry)) {
		inode_unlock(parent->d_inode);
		simple_release_fs(&tracefs_mount, &tracefs_mount_count);
	}

	return dentry;
}

static struct dentry *failed_creating(struct dentry *dentry)
{
	inode_unlock(dentry->d_parent->d_inode);
	dput(dentry);
	simple_release_fs(&tracefs_mount, &tracefs_mount_count);
	return NULL;
}

static struct dentry *end_creating(struct dentry *dentry)
{
	inode_unlock(dentry->d_parent->d_inode);
	return dentry;
}

/**
 * tracefs_create_file - create a file in the tracefs filesystem
 * @name: a pointer to a string containing the name of the file to create.
 * @mode: the permission that the file should have.
 * @parent: a pointer to the parent dentry for this file.  This should be a
 *          directory dentry if set.  If this parameter is NULL, then the
 *          file will be created in the root of the tracefs filesystem.
 * @data: a pointer to something that the caller will want to get to later
 *        on.  The inode.i_private pointer will point to this value on
 *        the open() call.
 * @fops: a pointer to a struct file_operations that should be used for
 *        this file.
 *
 * This is the basic "create a file" function for tracefs.  It allows for a
 * wide range of flexibility in creating a file, or a directory (if you want
 * to create a directory, the tracefs_create_dir() function is
 * recommended to be used instead.)
 *
 * This function will return a pointer to a dentry if it succeeds.  This
 * pointer must be passed to the tracefs_remove() function when the file is
 * to be removed (no automatic cleanup happens if your module is unloaded,
 * you are responsible here.)  If an error occurs, %NULL will be returned.
 *
 * If tracefs is not enabled in the kernel, the value -%ENODEV will be
 * returned.
 */
struct dentry *tracefs_create_file(const char *name, umode_t mode,
				   struct dentry *parent, void *data,
				   const struct file_operations *fops)
{
	struct file_operations *proxy_fops;
	struct dentry *dentry;
	struct inode *inode;

	if (!(mode & S_IFMT))
		mode |= S_IFREG;
	BUG_ON(!S_ISREG(mode));
	dentry = start_creating(name, parent);

	if (IS_ERR(dentry))
		return NULL;

	inode = tracefs_get_inode(dentry->d_sb);
	if (unlikely(!inode))
		return failed_creating(dentry);

	proxy_fops = kzalloc(sizeof(struct file_operations), GFP_KERNEL);
	if (unlikely(!proxy_fops)) {
		iput(inode);
		return failed_creating(dentry);
	}

	if (!fops)
		fops = &tracefs_file_operations;

	dentry->d_fsdata = (void *)fops;
	memcpy(proxy_fops, fops, sizeof(*proxy_fops));
	proxy_fops->open = default_open_file;
	inode->i_mode = mode;
	inode->i_fop = proxy_fops;
	inode->i_private = data;
	d_instantiate(dentry, inode);
	fsnotify_create(dentry->d_parent->d_inode, dentry);
	return end_creating(dentry);
}

static struct dentry *__create_dir(const char *name, struct dentry *parent,
				   const struct inode_operations *ops)
{
	struct dentry *dentry = start_creating(name, parent);
	struct inode *inode;

	if (IS_ERR(dentry))
		return NULL;

	inode = tracefs_get_inode(dentry->d_sb);
	if (unlikely(!inode))
		return failed_creating(dentry);

	inode->i_mode = S_IFDIR | S_IRWXU | S_IRUGO | S_IXUGO;
	inode->i_op = ops;
	inode->i_fop = &simple_dir_operations;

	/* directory inodes start off with i_nlink == 2 (for "." entry) */
	inc_nlink(inode);
	d_instantiate(dentry, inode);
	inc_nlink(dentry->d_parent->d_inode);
	fsnotify_mkdir(dentry->d_parent->d_inode, dentry);
	return end_creating(dentry);
}

/**
 * tracefs_create_dir - create a directory in the tracefs filesystem
 * @name: a pointer to a string containing the name of the directory to
 *        create.
 * @parent: a pointer to the parent dentry for this file.  This should be a
 *          directory dentry if set.  If this parameter is NULL, then the
 *          directory will be created in the root of the tracefs filesystem.
 *
 * This function creates a directory in tracefs with the given name.
 *
 * This function will return a pointer to a dentry if it succeeds.  This
 * pointer must be passed to the tracefs_remove() function when the file is
 * to be removed. If an error occurs, %NULL will be returned.
 *
 * If tracing is not enabled in the kernel, the value -%ENODEV will be
 * returned.
 */
struct dentry *tracefs_create_dir(const char *name, struct dentry *parent)
{
	return __create_dir(name, parent, &simple_dir_inode_operations);
}

/**
 * tracefs_create_instance_dir - create the tracing instances directory
 * @name: The name of the instances directory to create
 * @parent: The parent directory that the instances directory will exist
 * @mkdir: The function to call when a mkdir is performed.
 * @rmdir: The function to call when a rmdir is performed.
 *
 * Only one instances directory is allowed.
 *
 * The instances directory is special as it allows for mkdir and rmdir to
 * to be done by userspace. When a mkdir or rmdir is performed, the inode
 * locks are released and the methhods passed in (@mkdir and @rmdir) are
 * called without locks and with the name of the directory being created
 * within the instances directory.
 *
 * Returns the dentry of the instances directory.
 */
__init struct dentry *tracefs_create_instance_dir(const char *name,
					  struct dentry *parent,
					  int (*mkdir)(const char *name),
					  int (*rmdir)(const char *name))
{
	struct dentry *dentry;

	/* Only allow one instance of the instances directory. */
	if (WARN_ON(tracefs_ops.mkdir || tracefs_ops.rmdir))
		return NULL;

	dentry = __create_dir(name, parent, &tracefs_dir_inode_operations);
	if (!dentry)
		return NULL;

	tracefs_ops.mkdir = mkdir;
	tracefs_ops.rmdir = rmdir;

	return dentry;
}

static int __tracefs_remove(struct dentry *dentry, struct dentry *parent)
{
	int ret = 0;

	if (simple_positive(dentry)) {
		if (dentry->d_inode) {
			dget(dentry);
			switch (dentry->d_inode->i_mode & S_IFMT) {
			case S_IFDIR:
				ret = simple_rmdir(parent->d_inode, dentry);
				if (!ret)
					fsnotify_rmdir(parent->d_inode, dentry);
				break;
			default:
				simple_unlink(parent->d_inode, dentry);
				fsnotify_unlink(parent->d_inode, dentry);
				break;
			}
			if (!ret)
				d_delete(dentry);
			dput(dentry);
		}
	}
	return ret;
}

/**
 * tracefs_remove - removes a file or directory from the tracefs filesystem
 * @dentry: a pointer to a the dentry of the file or directory to be
 *          removed.
 *
 * This function removes a file or directory in tracefs that was previously
 * created with a call to another tracefs function (like
 * tracefs_create_file() or variants thereof.)
 */
void tracefs_remove(struct dentry *dentry)
{
	struct dentry *parent;
	int ret;

	if (IS_ERR_OR_NULL(dentry))
		return;

	parent = dentry->d_parent;
	inode_lock(parent->d_inode);
	ret = __tracefs_remove(dentry, parent);
	inode_unlock(parent->d_inode);
	if (!ret)
		simple_release_fs(&tracefs_mount, &tracefs_mount_count);
}

/**
 * tracefs_remove_recursive - recursively removes a directory
 * @dentry: a pointer to a the dentry of the directory to be removed.
 *
 * This function recursively removes a directory tree in tracefs that
 * was previously created with a call to another tracefs function
 * (like tracefs_create_file() or variants thereof.)
 */
void tracefs_remove_recursive(struct dentry *dentry)
{
	struct dentry *child, *parent;

	if (IS_ERR_OR_NULL(dentry))
		return;

	parent = dentry;
 down:
	inode_lock(parent->d_inode);
 loop:
	/*
	 * The parent->d_subdirs is protected by the d_lock. Outside that
	 * lock, the child can be unlinked and set to be freed which can
	 * use the d_u.d_child as the rcu head and corrupt this list.
	 */
	spin_lock(&parent->d_lock);
	list_for_each_entry(child, &parent->d_subdirs, d_child) {
		if (!simple_positive(child))
			continue;

		/* perhaps simple_empty(child) makes more sense */
		if (!list_empty(&child->d_subdirs)) {
			spin_unlock(&parent->d_lock);
			inode_unlock(parent->d_inode);
			parent = child;
			goto down;
		}

		spin_unlock(&parent->d_lock);

		if (!__tracefs_remove(child, parent))
			simple_release_fs(&tracefs_mount, &tracefs_mount_count);

		/*
		 * The parent->d_lock protects agaist child from unlinking
		 * from d_subdirs. When releasing the parent->d_lock we can
		 * no longer trust that the next pointer is valid.
		 * Restart the loop. We'll skip this one with the
		 * simple_positive() check.
		 */
		goto loop;
	}
	spin_unlock(&parent->d_lock);

	inode_unlock(parent->d_inode);
	child = parent;
	parent = parent->d_parent;
	inode_lock(parent->d_inode);

	if (child != dentry)
		/* go up */
		goto loop;

	if (!__tracefs_remove(child, parent))
		simple_release_fs(&tracefs_mount, &tracefs_mount_count);
	inode_unlock(parent->d_inode);
}

/**
 * tracefs_initialized - Tells whether tracefs has been registered
 */
bool tracefs_initialized(void)
{
	return tracefs_registered;
}

static int __init tracefs_init(void)
{
	int retval;

	retval = sysfs_create_mount_point(kernel_kobj, "tracing");
	if (retval)
		return -EINVAL;

	retval = register_filesystem(&trace_fs_type);
	if (!retval)
		tracefs_registered = true;

	return retval;
}
core_initcall(tracefs_init);<|MERGE_RESOLUTION|>--- conflicted
+++ resolved
@@ -230,17 +230,13 @@
 	return 0;
 }
 
-<<<<<<< HEAD
-static int tracefs_reconfigure(struct fs_context *fc)
-=======
 static void tracefs_destroy_inode(struct inode *inode)
 {
 	if (S_ISREG(inode->i_mode))
 		kfree(inode->i_fop);
 }
 
-static int tracefs_remount(struct super_block *sb, int *flags, char *data)
->>>>>>> b602614a
+static int tracefs_reconfigure(struct fs_context *fc)
 {
 	struct super_block *sb = fc->root->d_sb;
 
@@ -266,11 +262,7 @@
 
 static const struct super_operations tracefs_super_operations = {
 	.statfs		= simple_statfs,
-<<<<<<< HEAD
-=======
-	.remount_fs	= tracefs_remount,
 	.destroy_inode  = tracefs_destroy_inode,
->>>>>>> b602614a
 	.show_options	= tracefs_show_options,
 };
 
