/* SPDX-License-Identifier: GPL-2.0 */

#ifndef BTRFS_SYSFS_H
#define BTRFS_SYSFS_H

<<<<<<< HEAD
=======
#include <linux/kobject.h>

/*
 * Data exported through sysfs
 */
extern u64 btrfs_debugfs_test;

>>>>>>> 04072c44
enum btrfs_feature_set {
	FEAT_COMPAT,
	FEAT_COMPAT_RO,
	FEAT_INCOMPAT,
	FEAT_MAX
};

char *btrfs_printable_features(enum btrfs_feature_set set, u64 flags);
const char * const btrfs_feature_set_name(enum btrfs_feature_set set);
int btrfs_sysfs_add_device_link(struct btrfs_fs_devices *fs_devices,
		struct btrfs_device *one_device);
int btrfs_sysfs_rm_device_link(struct btrfs_fs_devices *fs_devices,
                struct btrfs_device *one_device);
int btrfs_sysfs_add_fsid(struct btrfs_fs_devices *fs_devs,
				struct kobject *parent);
int btrfs_sysfs_add_device(struct btrfs_fs_devices *fs_devs);
void btrfs_sysfs_remove_fsid(struct btrfs_fs_devices *fs_devs);
void btrfs_sysfs_update_sprout_fsid(struct btrfs_fs_devices *fs_devices,
				    const u8 *fsid);
void btrfs_sysfs_feature_update(struct btrfs_fs_info *fs_info,
		u64 bit, enum btrfs_feature_set set);
void btrfs_kobject_uevent(struct block_device *bdev, enum kobject_action action);

int __init btrfs_init_sysfs(void);
void __cold btrfs_exit_sysfs(void);
int btrfs_sysfs_add_mounted(struct btrfs_fs_info *fs_info);
void btrfs_sysfs_remove_mounted(struct btrfs_fs_info *fs_info);
void btrfs_add_raid_kobjects(struct btrfs_fs_info *fs_info);
void btrfs_sysfs_add_block_group_type(struct btrfs_block_group_cache *cache);
int btrfs_sysfs_add_space_info_type(struct btrfs_fs_info *fs_info,
				    struct btrfs_space_info *space_info);
void btrfs_sysfs_remove_space_info(struct btrfs_space_info *space_info);

#endif<|MERGE_RESOLUTION|>--- conflicted
+++ resolved
@@ -3,16 +3,8 @@
 #ifndef BTRFS_SYSFS_H
 #define BTRFS_SYSFS_H
 
-<<<<<<< HEAD
-=======
 #include <linux/kobject.h>
 
-/*
- * Data exported through sysfs
- */
-extern u64 btrfs_debugfs_test;
-
->>>>>>> 04072c44
 enum btrfs_feature_set {
 	FEAT_COMPAT,
 	FEAT_COMPAT_RO,
