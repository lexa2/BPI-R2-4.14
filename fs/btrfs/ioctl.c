// SPDX-License-Identifier: GPL-2.0
/*
 * Copyright (C) 2007 Oracle.  All rights reserved.
 */

#include <linux/kernel.h>
#include <linux/bio.h>
#include <linux/file.h>
#include <linux/fs.h>
#include <linux/fsnotify.h>
#include <linux/pagemap.h>
#include <linux/highmem.h>
#include <linux/time.h>
#include <linux/string.h>
#include <linux/backing-dev.h>
#include <linux/mount.h>
#include <linux/namei.h>
#include <linux/writeback.h>
#include <linux/compat.h>
#include <linux/security.h>
#include <linux/xattr.h>
#include <linux/mm.h>
#include <linux/slab.h>
#include <linux/blkdev.h>
#include <linux/uuid.h>
#include <linux/btrfs.h>
#include <linux/uaccess.h>
#include <linux/iversion.h>
#include "ctree.h"
#include "disk-io.h"
#include "transaction.h"
#include "btrfs_inode.h"
#include "print-tree.h"
#include "volumes.h"
#include "locking.h"
#include "inode-map.h"
#include "backref.h"
#include "rcu-string.h"
#include "send.h"
#include "dev-replace.h"
#include "props.h"
#include "sysfs.h"
#include "qgroup.h"
#include "tree-log.h"
#include "compression.h"

#ifdef CONFIG_64BIT
/* If we have a 32-bit userspace and 64-bit kernel, then the UAPI
 * structures are incorrect, as the timespec structure from userspace
 * is 4 bytes too small. We define these alternatives here to teach
 * the kernel about the 32-bit struct packing.
 */
struct btrfs_ioctl_timespec_32 {
	__u64 sec;
	__u32 nsec;
} __attribute__ ((__packed__));

struct btrfs_ioctl_received_subvol_args_32 {
	char	uuid[BTRFS_UUID_SIZE];	/* in */
	__u64	stransid;		/* in */
	__u64	rtransid;		/* out */
	struct btrfs_ioctl_timespec_32 stime; /* in */
	struct btrfs_ioctl_timespec_32 rtime; /* out */
	__u64	flags;			/* in */
	__u64	reserved[16];		/* in */
} __attribute__ ((__packed__));

#define BTRFS_IOC_SET_RECEIVED_SUBVOL_32 _IOWR(BTRFS_IOCTL_MAGIC, 37, \
				struct btrfs_ioctl_received_subvol_args_32)
#endif

#if defined(CONFIG_64BIT) && defined(CONFIG_COMPAT)
struct btrfs_ioctl_send_args_32 {
	__s64 send_fd;			/* in */
	__u64 clone_sources_count;	/* in */
	compat_uptr_t clone_sources;	/* in */
	__u64 parent_root;		/* in */
	__u64 flags;			/* in */
	__u64 reserved[4];		/* in */
} __attribute__ ((__packed__));

#define BTRFS_IOC_SEND_32 _IOW(BTRFS_IOCTL_MAGIC, 38, \
			       struct btrfs_ioctl_send_args_32)
#endif

static int btrfs_clone(struct inode *src, struct inode *inode,
		       u64 off, u64 olen, u64 olen_aligned, u64 destoff,
		       int no_time_update);

/* Mask out flags that are inappropriate for the given type of inode. */
static unsigned int btrfs_mask_fsflags_for_type(struct inode *inode,
		unsigned int flags)
{
	if (S_ISDIR(inode->i_mode))
		return flags;
	else if (S_ISREG(inode->i_mode))
		return flags & ~FS_DIRSYNC_FL;
	else
		return flags & (FS_NODUMP_FL | FS_NOATIME_FL);
}

/*
 * Export internal inode flags to the format expected by the FS_IOC_GETFLAGS
 * ioctl.
 */
static unsigned int btrfs_inode_flags_to_fsflags(unsigned int flags)
{
	unsigned int iflags = 0;

	if (flags & BTRFS_INODE_SYNC)
		iflags |= FS_SYNC_FL;
	if (flags & BTRFS_INODE_IMMUTABLE)
		iflags |= FS_IMMUTABLE_FL;
	if (flags & BTRFS_INODE_APPEND)
		iflags |= FS_APPEND_FL;
	if (flags & BTRFS_INODE_NODUMP)
		iflags |= FS_NODUMP_FL;
	if (flags & BTRFS_INODE_NOATIME)
		iflags |= FS_NOATIME_FL;
	if (flags & BTRFS_INODE_DIRSYNC)
		iflags |= FS_DIRSYNC_FL;
	if (flags & BTRFS_INODE_NODATACOW)
		iflags |= FS_NOCOW_FL;

	if (flags & BTRFS_INODE_NOCOMPRESS)
		iflags |= FS_NOCOMP_FL;
	else if (flags & BTRFS_INODE_COMPRESS)
		iflags |= FS_COMPR_FL;

	return iflags;
}

/*
 * Update inode->i_flags based on the btrfs internal flags.
 */
void btrfs_sync_inode_flags_to_i_flags(struct inode *inode)
{
	struct btrfs_inode *binode = BTRFS_I(inode);
	unsigned int new_fl = 0;

	if (binode->flags & BTRFS_INODE_SYNC)
		new_fl |= S_SYNC;
	if (binode->flags & BTRFS_INODE_IMMUTABLE)
		new_fl |= S_IMMUTABLE;
	if (binode->flags & BTRFS_INODE_APPEND)
		new_fl |= S_APPEND;
	if (binode->flags & BTRFS_INODE_NOATIME)
		new_fl |= S_NOATIME;
	if (binode->flags & BTRFS_INODE_DIRSYNC)
		new_fl |= S_DIRSYNC;

	set_mask_bits(&inode->i_flags,
		      S_SYNC | S_APPEND | S_IMMUTABLE | S_NOATIME | S_DIRSYNC,
		      new_fl);
}

static int btrfs_ioctl_getflags(struct file *file, void __user *arg)
{
	struct btrfs_inode *binode = BTRFS_I(file_inode(file));
	unsigned int flags = btrfs_inode_flags_to_fsflags(binode->flags);

	if (copy_to_user(arg, &flags, sizeof(flags)))
		return -EFAULT;
	return 0;
}

/* Check if @flags are a supported and valid set of FS_*_FL flags */
static int check_fsflags(unsigned int flags)
{
	if (flags & ~(FS_IMMUTABLE_FL | FS_APPEND_FL | \
		      FS_NOATIME_FL | FS_NODUMP_FL | \
		      FS_SYNC_FL | FS_DIRSYNC_FL | \
		      FS_NOCOMP_FL | FS_COMPR_FL |
		      FS_NOCOW_FL))
		return -EOPNOTSUPP;

	if ((flags & FS_NOCOMP_FL) && (flags & FS_COMPR_FL))
		return -EINVAL;

	return 0;
}

static int btrfs_ioctl_setflags(struct file *file, void __user *arg)
{
	struct inode *inode = file_inode(file);
	struct btrfs_fs_info *fs_info = btrfs_sb(inode->i_sb);
	struct btrfs_inode *binode = BTRFS_I(inode);
	struct btrfs_root *root = binode->root;
	struct btrfs_trans_handle *trans;
	unsigned int fsflags, old_fsflags;
	int ret;
	u64 old_flags;
	unsigned int old_i_flags;
	umode_t mode;

	if (!inode_owner_or_capable(inode))
		return -EPERM;

	if (btrfs_root_readonly(root))
		return -EROFS;

	if (copy_from_user(&fsflags, arg, sizeof(fsflags)))
		return -EFAULT;

	ret = check_fsflags(fsflags);
	if (ret)
		return ret;

	ret = mnt_want_write_file(file);
	if (ret)
		return ret;

	inode_lock(inode);

	old_flags = binode->flags;
	old_i_flags = inode->i_flags;
	mode = inode->i_mode;

	fsflags = btrfs_mask_fsflags_for_type(inode, fsflags);
	old_fsflags = btrfs_inode_flags_to_fsflags(binode->flags);
	if ((fsflags ^ old_fsflags) & (FS_APPEND_FL | FS_IMMUTABLE_FL)) {
		if (!capable(CAP_LINUX_IMMUTABLE)) {
			ret = -EPERM;
			goto out_unlock;
		}
	}

	if (fsflags & FS_SYNC_FL)
		binode->flags |= BTRFS_INODE_SYNC;
	else
		binode->flags &= ~BTRFS_INODE_SYNC;
	if (fsflags & FS_IMMUTABLE_FL)
		binode->flags |= BTRFS_INODE_IMMUTABLE;
	else
		binode->flags &= ~BTRFS_INODE_IMMUTABLE;
	if (fsflags & FS_APPEND_FL)
		binode->flags |= BTRFS_INODE_APPEND;
	else
		binode->flags &= ~BTRFS_INODE_APPEND;
	if (fsflags & FS_NODUMP_FL)
		binode->flags |= BTRFS_INODE_NODUMP;
	else
		binode->flags &= ~BTRFS_INODE_NODUMP;
	if (fsflags & FS_NOATIME_FL)
		binode->flags |= BTRFS_INODE_NOATIME;
	else
		binode->flags &= ~BTRFS_INODE_NOATIME;
	if (fsflags & FS_DIRSYNC_FL)
		binode->flags |= BTRFS_INODE_DIRSYNC;
	else
		binode->flags &= ~BTRFS_INODE_DIRSYNC;
	if (fsflags & FS_NOCOW_FL) {
		if (S_ISREG(mode)) {
			/*
			 * It's safe to turn csums off here, no extents exist.
			 * Otherwise we want the flag to reflect the real COW
			 * status of the file and will not set it.
			 */
			if (inode->i_size == 0)
				binode->flags |= BTRFS_INODE_NODATACOW
					      | BTRFS_INODE_NODATASUM;
		} else {
			binode->flags |= BTRFS_INODE_NODATACOW;
		}
	} else {
		/*
		 * Revert back under same assumptions as above
		 */
		if (S_ISREG(mode)) {
			if (inode->i_size == 0)
				binode->flags &= ~(BTRFS_INODE_NODATACOW
				             | BTRFS_INODE_NODATASUM);
		} else {
			binode->flags &= ~BTRFS_INODE_NODATACOW;
		}
	}

	/*
	 * The COMPRESS flag can only be changed by users, while the NOCOMPRESS
	 * flag may be changed automatically if compression code won't make
	 * things smaller.
	 */
	if (fsflags & FS_NOCOMP_FL) {
		binode->flags &= ~BTRFS_INODE_COMPRESS;
		binode->flags |= BTRFS_INODE_NOCOMPRESS;

		ret = btrfs_set_prop(inode, "btrfs.compression", NULL, 0, 0);
		if (ret && ret != -ENODATA)
			goto out_drop;
	} else if (fsflags & FS_COMPR_FL) {
		const char *comp;

		if (IS_SWAPFILE(inode)) {
			ret = -ETXTBSY;
			goto out_unlock;
		}

		binode->flags |= BTRFS_INODE_COMPRESS;
		binode->flags &= ~BTRFS_INODE_NOCOMPRESS;

		comp = btrfs_compress_type2str(fs_info->compress_type);
		if (!comp || comp[0] == 0)
			comp = btrfs_compress_type2str(BTRFS_COMPRESS_ZLIB);

		ret = btrfs_set_prop(inode, "btrfs.compression",
				     comp, strlen(comp), 0);
		if (ret)
			goto out_drop;

	} else {
		ret = btrfs_set_prop(inode, "btrfs.compression", NULL, 0, 0);
		if (ret && ret != -ENODATA)
			goto out_drop;
		binode->flags &= ~(BTRFS_INODE_COMPRESS | BTRFS_INODE_NOCOMPRESS);
	}

	trans = btrfs_start_transaction(root, 1);
	if (IS_ERR(trans)) {
		ret = PTR_ERR(trans);
		goto out_drop;
	}

	btrfs_sync_inode_flags_to_i_flags(inode);
	inode_inc_iversion(inode);
	inode->i_ctime = current_time(inode);
	ret = btrfs_update_inode(trans, root, inode);

	btrfs_end_transaction(trans);
 out_drop:
	if (ret) {
		binode->flags = old_flags;
		inode->i_flags = old_i_flags;
	}

 out_unlock:
	inode_unlock(inode);
	mnt_drop_write_file(file);
	return ret;
}

/*
 * Translate btrfs internal inode flags to xflags as expected by the
 * FS_IOC_FSGETXATT ioctl. Filter only the supported ones, unknown flags are
 * silently dropped.
 */
static unsigned int btrfs_inode_flags_to_xflags(unsigned int flags)
{
	unsigned int xflags = 0;

	if (flags & BTRFS_INODE_APPEND)
		xflags |= FS_XFLAG_APPEND;
	if (flags & BTRFS_INODE_IMMUTABLE)
		xflags |= FS_XFLAG_IMMUTABLE;
	if (flags & BTRFS_INODE_NOATIME)
		xflags |= FS_XFLAG_NOATIME;
	if (flags & BTRFS_INODE_NODUMP)
		xflags |= FS_XFLAG_NODUMP;
	if (flags & BTRFS_INODE_SYNC)
		xflags |= FS_XFLAG_SYNC;

	return xflags;
}

/* Check if @flags are a supported and valid set of FS_XFLAGS_* flags */
static int check_xflags(unsigned int flags)
{
	if (flags & ~(FS_XFLAG_APPEND | FS_XFLAG_IMMUTABLE | FS_XFLAG_NOATIME |
		      FS_XFLAG_NODUMP | FS_XFLAG_SYNC))
		return -EOPNOTSUPP;
	return 0;
}

/*
 * Set the xflags from the internal inode flags. The remaining items of fsxattr
 * are zeroed.
 */
static int btrfs_ioctl_fsgetxattr(struct file *file, void __user *arg)
{
	struct btrfs_inode *binode = BTRFS_I(file_inode(file));
	struct fsxattr fa;

	memset(&fa, 0, sizeof(fa));
	fa.fsx_xflags = btrfs_inode_flags_to_xflags(binode->flags);

	if (copy_to_user(arg, &fa, sizeof(fa)))
		return -EFAULT;

	return 0;
}

static int btrfs_ioctl_fssetxattr(struct file *file, void __user *arg)
{
	struct inode *inode = file_inode(file);
	struct btrfs_inode *binode = BTRFS_I(inode);
	struct btrfs_root *root = binode->root;
	struct btrfs_trans_handle *trans;
	struct fsxattr fa;
	unsigned old_flags;
	unsigned old_i_flags;
	int ret = 0;

	if (!inode_owner_or_capable(inode))
		return -EPERM;

	if (btrfs_root_readonly(root))
		return -EROFS;

	memset(&fa, 0, sizeof(fa));
	if (copy_from_user(&fa, arg, sizeof(fa)))
		return -EFAULT;

	ret = check_xflags(fa.fsx_xflags);
	if (ret)
		return ret;

	if (fa.fsx_extsize != 0 || fa.fsx_projid != 0 || fa.fsx_cowextsize != 0)
		return -EOPNOTSUPP;

	ret = mnt_want_write_file(file);
	if (ret)
		return ret;

	inode_lock(inode);

	old_flags = binode->flags;
	old_i_flags = inode->i_flags;

	/* We need the capabilities to change append-only or immutable inode */
	if (((old_flags & (BTRFS_INODE_APPEND | BTRFS_INODE_IMMUTABLE)) ||
	     (fa.fsx_xflags & (FS_XFLAG_APPEND | FS_XFLAG_IMMUTABLE))) &&
	    !capable(CAP_LINUX_IMMUTABLE)) {
		ret = -EPERM;
		goto out_unlock;
	}

	if (fa.fsx_xflags & FS_XFLAG_SYNC)
		binode->flags |= BTRFS_INODE_SYNC;
	else
		binode->flags &= ~BTRFS_INODE_SYNC;
	if (fa.fsx_xflags & FS_XFLAG_IMMUTABLE)
		binode->flags |= BTRFS_INODE_IMMUTABLE;
	else
		binode->flags &= ~BTRFS_INODE_IMMUTABLE;
	if (fa.fsx_xflags & FS_XFLAG_APPEND)
		binode->flags |= BTRFS_INODE_APPEND;
	else
		binode->flags &= ~BTRFS_INODE_APPEND;
	if (fa.fsx_xflags & FS_XFLAG_NODUMP)
		binode->flags |= BTRFS_INODE_NODUMP;
	else
		binode->flags &= ~BTRFS_INODE_NODUMP;
	if (fa.fsx_xflags & FS_XFLAG_NOATIME)
		binode->flags |= BTRFS_INODE_NOATIME;
	else
		binode->flags &= ~BTRFS_INODE_NOATIME;

	/* 1 item for the inode */
	trans = btrfs_start_transaction(root, 1);
	if (IS_ERR(trans)) {
		ret = PTR_ERR(trans);
		goto out_unlock;
	}

	btrfs_sync_inode_flags_to_i_flags(inode);
	inode_inc_iversion(inode);
	inode->i_ctime = current_time(inode);
	ret = btrfs_update_inode(trans, root, inode);

	btrfs_end_transaction(trans);

out_unlock:
	if (ret) {
		binode->flags = old_flags;
		inode->i_flags = old_i_flags;
	}

	inode_unlock(inode);
	mnt_drop_write_file(file);

	return ret;
}

static int btrfs_ioctl_getversion(struct file *file, int __user *arg)
{
	struct inode *inode = file_inode(file);

	return put_user(inode->i_generation, arg);
}

static noinline int btrfs_ioctl_fitrim(struct file *file, void __user *arg)
{
	struct inode *inode = file_inode(file);
	struct btrfs_fs_info *fs_info = btrfs_sb(inode->i_sb);
	struct btrfs_device *device;
	struct request_queue *q;
	struct fstrim_range range;
	u64 minlen = ULLONG_MAX;
	u64 num_devices = 0;
	int ret;

	if (!capable(CAP_SYS_ADMIN))
		return -EPERM;

	rcu_read_lock();
	list_for_each_entry_rcu(device, &fs_info->fs_devices->devices,
				dev_list) {
		if (!device->bdev)
			continue;
		q = bdev_get_queue(device->bdev);
		if (blk_queue_discard(q)) {
			num_devices++;
			minlen = min_t(u64, q->limits.discard_granularity,
				     minlen);
		}
	}
	rcu_read_unlock();

	if (!num_devices)
		return -EOPNOTSUPP;
	if (copy_from_user(&range, arg, sizeof(range)))
		return -EFAULT;

	/*
	 * NOTE: Don't truncate the range using super->total_bytes.  Bytenr of
	 * block group is in the logical address space, which can be any
	 * sectorsize aligned bytenr in  the range [0, U64_MAX].
	 */
	if (range.len < fs_info->sb->s_blocksize)
		return -EINVAL;

	range.minlen = max(range.minlen, minlen);
	ret = btrfs_trim_fs(fs_info, &range);
	if (ret < 0)
		return ret;

	if (copy_to_user(arg, &range, sizeof(range)))
		return -EFAULT;

	return 0;
}

int btrfs_is_empty_uuid(u8 *uuid)
{
	int i;

	for (i = 0; i < BTRFS_UUID_SIZE; i++) {
		if (uuid[i])
			return 0;
	}
	return 1;
}

static noinline int create_subvol(struct inode *dir,
				  struct dentry *dentry,
				  const char *name, int namelen,
				  u64 *async_transid,
				  struct btrfs_qgroup_inherit *inherit)
{
	struct btrfs_fs_info *fs_info = btrfs_sb(dir->i_sb);
	struct btrfs_trans_handle *trans;
	struct btrfs_key key;
	struct btrfs_root_item *root_item;
	struct btrfs_inode_item *inode_item;
	struct extent_buffer *leaf;
	struct btrfs_root *root = BTRFS_I(dir)->root;
	struct btrfs_root *new_root;
	struct btrfs_block_rsv block_rsv;
	struct timespec64 cur_time = current_time(dir);
	struct inode *inode;
	int ret;
	int err;
	u64 objectid;
	u64 new_dirid = BTRFS_FIRST_FREE_OBJECTID;
	u64 index = 0;
	uuid_le new_uuid;

	root_item = kzalloc(sizeof(*root_item), GFP_KERNEL);
	if (!root_item)
		return -ENOMEM;

	ret = btrfs_find_free_objectid(fs_info->tree_root, &objectid);
	if (ret)
		goto fail_free;

	/*
	 * Don't create subvolume whose level is not zero. Or qgroup will be
	 * screwed up since it assumes subvolume qgroup's level to be 0.
	 */
	if (btrfs_qgroup_level(objectid)) {
		ret = -ENOSPC;
		goto fail_free;
	}

	btrfs_init_block_rsv(&block_rsv, BTRFS_BLOCK_RSV_TEMP);
	/*
	 * The same as the snapshot creation, please see the comment
	 * of create_snapshot().
	 */
	ret = btrfs_subvolume_reserve_metadata(root, &block_rsv, 8, false);
	if (ret)
		goto fail_free;

	trans = btrfs_start_transaction(root, 0);
	if (IS_ERR(trans)) {
		ret = PTR_ERR(trans);
		btrfs_subvolume_release_metadata(fs_info, &block_rsv);
		goto fail_free;
	}
	trans->block_rsv = &block_rsv;
	trans->bytes_reserved = block_rsv.size;

	ret = btrfs_qgroup_inherit(trans, 0, objectid, inherit);
	if (ret)
		goto fail;

	leaf = btrfs_alloc_tree_block(trans, root, 0, objectid, NULL, 0, 0, 0);
	if (IS_ERR(leaf)) {
		ret = PTR_ERR(leaf);
		goto fail;
	}

	btrfs_mark_buffer_dirty(leaf);

	inode_item = &root_item->inode;
	btrfs_set_stack_inode_generation(inode_item, 1);
	btrfs_set_stack_inode_size(inode_item, 3);
	btrfs_set_stack_inode_nlink(inode_item, 1);
	btrfs_set_stack_inode_nbytes(inode_item,
				     fs_info->nodesize);
	btrfs_set_stack_inode_mode(inode_item, S_IFDIR | 0755);

	btrfs_set_root_flags(root_item, 0);
	btrfs_set_root_limit(root_item, 0);
	btrfs_set_stack_inode_flags(inode_item, BTRFS_INODE_ROOT_ITEM_INIT);

	btrfs_set_root_bytenr(root_item, leaf->start);
	btrfs_set_root_generation(root_item, trans->transid);
	btrfs_set_root_level(root_item, 0);
	btrfs_set_root_refs(root_item, 1);
	btrfs_set_root_used(root_item, leaf->len);
	btrfs_set_root_last_snapshot(root_item, 0);

	btrfs_set_root_generation_v2(root_item,
			btrfs_root_generation(root_item));
	uuid_le_gen(&new_uuid);
	memcpy(root_item->uuid, new_uuid.b, BTRFS_UUID_SIZE);
	btrfs_set_stack_timespec_sec(&root_item->otime, cur_time.tv_sec);
	btrfs_set_stack_timespec_nsec(&root_item->otime, cur_time.tv_nsec);
	root_item->ctime = root_item->otime;
	btrfs_set_root_ctransid(root_item, trans->transid);
	btrfs_set_root_otransid(root_item, trans->transid);

	btrfs_tree_unlock(leaf);
	free_extent_buffer(leaf);
	leaf = NULL;

	btrfs_set_root_dirid(root_item, new_dirid);

	key.objectid = objectid;
	key.offset = 0;
	key.type = BTRFS_ROOT_ITEM_KEY;
	ret = btrfs_insert_root(trans, fs_info->tree_root, &key,
				root_item);
	if (ret)
		goto fail;

	key.offset = (u64)-1;
	new_root = btrfs_read_fs_root_no_name(fs_info, &key);
	if (IS_ERR(new_root)) {
		ret = PTR_ERR(new_root);
		btrfs_abort_transaction(trans, ret);
		goto fail;
	}

	btrfs_record_root_in_trans(trans, new_root);

	ret = btrfs_create_subvol_root(trans, new_root, root, new_dirid);
	if (ret) {
		/* We potentially lose an unused inode item here */
		btrfs_abort_transaction(trans, ret);
		goto fail;
	}

	mutex_lock(&new_root->objectid_mutex);
	new_root->highest_objectid = new_dirid;
	mutex_unlock(&new_root->objectid_mutex);

	/*
	 * insert the directory item
	 */
	ret = btrfs_set_inode_index(BTRFS_I(dir), &index);
	if (ret) {
		btrfs_abort_transaction(trans, ret);
		goto fail;
	}

	ret = btrfs_insert_dir_item(trans, name, namelen, BTRFS_I(dir), &key,
				    BTRFS_FT_DIR, index);
	if (ret) {
		btrfs_abort_transaction(trans, ret);
		goto fail;
	}

	btrfs_i_size_write(BTRFS_I(dir), dir->i_size + namelen * 2);
	ret = btrfs_update_inode(trans, root, dir);
	BUG_ON(ret);

	ret = btrfs_add_root_ref(trans, objectid, root->root_key.objectid,
				 btrfs_ino(BTRFS_I(dir)), index, name, namelen);
	BUG_ON(ret);

	ret = btrfs_uuid_tree_add(trans, root_item->uuid,
				  BTRFS_UUID_KEY_SUBVOL, objectid);
	if (ret)
		btrfs_abort_transaction(trans, ret);

fail:
	kfree(root_item);
	trans->block_rsv = NULL;
	trans->bytes_reserved = 0;
	btrfs_subvolume_release_metadata(fs_info, &block_rsv);

	if (async_transid) {
		*async_transid = trans->transid;
		err = btrfs_commit_transaction_async(trans, 1);
		if (err)
			err = btrfs_commit_transaction(trans);
	} else {
		err = btrfs_commit_transaction(trans);
	}
	if (err && !ret)
		ret = err;

	if (!ret) {
		inode = btrfs_lookup_dentry(dir, dentry);
		if (IS_ERR(inode))
			return PTR_ERR(inode);
		d_instantiate(dentry, inode);
	}
	return ret;

fail_free:
	kfree(root_item);
	return ret;
}

static int create_snapshot(struct btrfs_root *root, struct inode *dir,
			   struct dentry *dentry,
			   u64 *async_transid, bool readonly,
			   struct btrfs_qgroup_inherit *inherit)
{
	struct btrfs_fs_info *fs_info = btrfs_sb(dir->i_sb);
	struct inode *inode;
	struct btrfs_pending_snapshot *pending_snapshot;
	struct btrfs_trans_handle *trans;
	int ret;
	bool snapshot_force_cow = false;

	if (!test_bit(BTRFS_ROOT_REF_COWS, &root->state))
		return -EINVAL;

	if (atomic_read(&root->nr_swapfiles)) {
		btrfs_warn(fs_info,
			   "cannot snapshot subvolume with active swapfile");
		return -ETXTBSY;
	}

	pending_snapshot = kzalloc(sizeof(*pending_snapshot), GFP_KERNEL);
	if (!pending_snapshot)
		return -ENOMEM;

	pending_snapshot->root_item = kzalloc(sizeof(struct btrfs_root_item),
			GFP_KERNEL);
	pending_snapshot->path = btrfs_alloc_path();
	if (!pending_snapshot->root_item || !pending_snapshot->path) {
		ret = -ENOMEM;
		goto free_pending;
	}

	/*
	 * Force new buffered writes to reserve space even when NOCOW is
	 * possible. This is to avoid later writeback (running dealloc) to
	 * fallback to COW mode and unexpectedly fail with ENOSPC.
	 */
	atomic_inc(&root->will_be_snapshotted);
	smp_mb__after_atomic();
	/* wait for no snapshot writes */
	wait_event(root->subv_writers->wait,
		   percpu_counter_sum(&root->subv_writers->counter) == 0);

	ret = btrfs_start_delalloc_snapshot(root);
	if (ret)
		goto dec_and_free;

	/*
	 * All previous writes have started writeback in NOCOW mode, so now
	 * we force future writes to fallback to COW mode during snapshot
	 * creation.
	 */
	atomic_inc(&root->snapshot_force_cow);
	snapshot_force_cow = true;

	btrfs_wait_ordered_extents(root, U64_MAX, 0, (u64)-1);

	btrfs_init_block_rsv(&pending_snapshot->block_rsv,
			     BTRFS_BLOCK_RSV_TEMP);
	/*
	 * 1 - parent dir inode
	 * 2 - dir entries
	 * 1 - root item
	 * 2 - root ref/backref
	 * 1 - root of snapshot
	 * 1 - UUID item
	 */
	ret = btrfs_subvolume_reserve_metadata(BTRFS_I(dir)->root,
					&pending_snapshot->block_rsv, 8,
					false);
	if (ret)
		goto dec_and_free;

	pending_snapshot->dentry = dentry;
	pending_snapshot->root = root;
	pending_snapshot->readonly = readonly;
	pending_snapshot->dir = dir;
	pending_snapshot->inherit = inherit;

	trans = btrfs_start_transaction(root, 0);
	if (IS_ERR(trans)) {
		ret = PTR_ERR(trans);
		goto fail;
	}

	spin_lock(&fs_info->trans_lock);
	list_add(&pending_snapshot->list,
		 &trans->transaction->pending_snapshots);
	spin_unlock(&fs_info->trans_lock);
	if (async_transid) {
		*async_transid = trans->transid;
		ret = btrfs_commit_transaction_async(trans, 1);
		if (ret)
			ret = btrfs_commit_transaction(trans);
	} else {
		ret = btrfs_commit_transaction(trans);
	}
	if (ret)
		goto fail;

	ret = pending_snapshot->error;
	if (ret)
		goto fail;

	ret = btrfs_orphan_cleanup(pending_snapshot->snap);
	if (ret)
		goto fail;

	inode = btrfs_lookup_dentry(d_inode(dentry->d_parent), dentry);
	if (IS_ERR(inode)) {
		ret = PTR_ERR(inode);
		goto fail;
	}

	d_instantiate(dentry, inode);
	ret = 0;
fail:
	btrfs_subvolume_release_metadata(fs_info, &pending_snapshot->block_rsv);
dec_and_free:
	if (snapshot_force_cow)
		atomic_dec(&root->snapshot_force_cow);
	if (atomic_dec_and_test(&root->will_be_snapshotted))
		wake_up_var(&root->will_be_snapshotted);
free_pending:
	kfree(pending_snapshot->root_item);
	btrfs_free_path(pending_snapshot->path);
	kfree(pending_snapshot);

	return ret;
}

/*  copy of may_delete in fs/namei.c()
 *	Check whether we can remove a link victim from directory dir, check
 *  whether the type of victim is right.
 *  1. We can't do it if dir is read-only (done in permission())
 *  2. We should have write and exec permissions on dir
 *  3. We can't remove anything from append-only dir
 *  4. We can't do anything with immutable dir (done in permission())
 *  5. If the sticky bit on dir is set we should either
 *	a. be owner of dir, or
 *	b. be owner of victim, or
 *	c. have CAP_FOWNER capability
 *  6. If the victim is append-only or immutable we can't do anything with
 *     links pointing to it.
 *  7. If we were asked to remove a directory and victim isn't one - ENOTDIR.
 *  8. If we were asked to remove a non-directory and victim isn't one - EISDIR.
 *  9. We can't remove a root or mountpoint.
 * 10. We don't allow removal of NFS sillyrenamed files; it's handled by
 *     nfs_async_unlink().
 */

static int btrfs_may_delete(struct inode *dir, struct dentry *victim, int isdir)
{
	int error;

	if (d_really_is_negative(victim))
		return -ENOENT;

	BUG_ON(d_inode(victim->d_parent) != dir);
	audit_inode_child(dir, victim, AUDIT_TYPE_CHILD_DELETE);

	error = inode_permission(dir, MAY_WRITE | MAY_EXEC);
	if (error)
		return error;
	if (IS_APPEND(dir))
		return -EPERM;
	if (check_sticky(dir, d_inode(victim)) || IS_APPEND(d_inode(victim)) ||
	    IS_IMMUTABLE(d_inode(victim)) || IS_SWAPFILE(d_inode(victim)))
		return -EPERM;
	if (isdir) {
		if (!d_is_dir(victim))
			return -ENOTDIR;
		if (IS_ROOT(victim))
			return -EBUSY;
	} else if (d_is_dir(victim))
		return -EISDIR;
	if (IS_DEADDIR(dir))
		return -ENOENT;
	if (victim->d_flags & DCACHE_NFSFS_RENAMED)
		return -EBUSY;
	return 0;
}

/* copy of may_create in fs/namei.c() */
static inline int btrfs_may_create(struct inode *dir, struct dentry *child)
{
	if (d_really_is_positive(child))
		return -EEXIST;
	if (IS_DEADDIR(dir))
		return -ENOENT;
	return inode_permission(dir, MAY_WRITE | MAY_EXEC);
}

/*
 * Create a new subvolume below @parent.  This is largely modeled after
 * sys_mkdirat and vfs_mkdir, but we only do a single component lookup
 * inside this filesystem so it's quite a bit simpler.
 */
static noinline int btrfs_mksubvol(const struct path *parent,
				   const char *name, int namelen,
				   struct btrfs_root *snap_src,
				   u64 *async_transid, bool readonly,
				   struct btrfs_qgroup_inherit *inherit)
{
	struct inode *dir = d_inode(parent->dentry);
	struct btrfs_fs_info *fs_info = btrfs_sb(dir->i_sb);
	struct dentry *dentry;
	int error;

	error = down_write_killable_nested(&dir->i_rwsem, I_MUTEX_PARENT);
	if (error == -EINTR)
		return error;

	dentry = lookup_one_len(name, parent->dentry, namelen);
	error = PTR_ERR(dentry);
	if (IS_ERR(dentry))
		goto out_unlock;

	error = btrfs_may_create(dir, dentry);
	if (error)
		goto out_dput;

	/*
	 * even if this name doesn't exist, we may get hash collisions.
	 * check for them now when we can safely fail
	 */
	error = btrfs_check_dir_item_collision(BTRFS_I(dir)->root,
					       dir->i_ino, name,
					       namelen);
	if (error)
		goto out_dput;

	down_read(&fs_info->subvol_sem);

	if (btrfs_root_refs(&BTRFS_I(dir)->root->root_item) == 0)
		goto out_up_read;

	if (snap_src) {
		error = create_snapshot(snap_src, dir, dentry,
					async_transid, readonly, inherit);
	} else {
		error = create_subvol(dir, dentry, name, namelen,
				      async_transid, inherit);
	}
	if (!error)
		fsnotify_mkdir(dir, dentry);
out_up_read:
	up_read(&fs_info->subvol_sem);
out_dput:
	dput(dentry);
out_unlock:
	inode_unlock(dir);
	return error;
}

/*
 * When we're defragging a range, we don't want to kick it off again
 * if it is really just waiting for delalloc to send it down.
 * If we find a nice big extent or delalloc range for the bytes in the
 * file you want to defrag, we return 0 to let you know to skip this
 * part of the file
 */
static int check_defrag_in_cache(struct inode *inode, u64 offset, u32 thresh)
{
	struct extent_io_tree *io_tree = &BTRFS_I(inode)->io_tree;
	struct extent_map *em = NULL;
	struct extent_map_tree *em_tree = &BTRFS_I(inode)->extent_tree;
	u64 end;

	read_lock(&em_tree->lock);
	em = lookup_extent_mapping(em_tree, offset, PAGE_SIZE);
	read_unlock(&em_tree->lock);

	if (em) {
		end = extent_map_end(em);
		free_extent_map(em);
		if (end - offset > thresh)
			return 0;
	}
	/* if we already have a nice delalloc here, just stop */
	thresh /= 2;
	end = count_range_bits(io_tree, &offset, offset + thresh,
			       thresh, EXTENT_DELALLOC, 1);
	if (end >= thresh)
		return 0;
	return 1;
}

/*
 * helper function to walk through a file and find extents
 * newer than a specific transid, and smaller than thresh.
 *
 * This is used by the defragging code to find new and small
 * extents
 */
static int find_new_extents(struct btrfs_root *root,
			    struct inode *inode, u64 newer_than,
			    u64 *off, u32 thresh)
{
	struct btrfs_path *path;
	struct btrfs_key min_key;
	struct extent_buffer *leaf;
	struct btrfs_file_extent_item *extent;
	int type;
	int ret;
	u64 ino = btrfs_ino(BTRFS_I(inode));

	path = btrfs_alloc_path();
	if (!path)
		return -ENOMEM;

	min_key.objectid = ino;
	min_key.type = BTRFS_EXTENT_DATA_KEY;
	min_key.offset = *off;

	while (1) {
		ret = btrfs_search_forward(root, &min_key, path, newer_than);
		if (ret != 0)
			goto none;
process_slot:
		if (min_key.objectid != ino)
			goto none;
		if (min_key.type != BTRFS_EXTENT_DATA_KEY)
			goto none;

		leaf = path->nodes[0];
		extent = btrfs_item_ptr(leaf, path->slots[0],
					struct btrfs_file_extent_item);

		type = btrfs_file_extent_type(leaf, extent);
		if (type == BTRFS_FILE_EXTENT_REG &&
		    btrfs_file_extent_num_bytes(leaf, extent) < thresh &&
		    check_defrag_in_cache(inode, min_key.offset, thresh)) {
			*off = min_key.offset;
			btrfs_free_path(path);
			return 0;
		}

		path->slots[0]++;
		if (path->slots[0] < btrfs_header_nritems(leaf)) {
			btrfs_item_key_to_cpu(leaf, &min_key, path->slots[0]);
			goto process_slot;
		}

		if (min_key.offset == (u64)-1)
			goto none;

		min_key.offset++;
		btrfs_release_path(path);
	}
none:
	btrfs_free_path(path);
	return -ENOENT;
}

static struct extent_map *defrag_lookup_extent(struct inode *inode, u64 start)
{
	struct extent_map_tree *em_tree = &BTRFS_I(inode)->extent_tree;
	struct extent_io_tree *io_tree = &BTRFS_I(inode)->io_tree;
	struct extent_map *em;
	u64 len = PAGE_SIZE;

	/*
	 * hopefully we have this extent in the tree already, try without
	 * the full extent lock
	 */
	read_lock(&em_tree->lock);
	em = lookup_extent_mapping(em_tree, start, len);
	read_unlock(&em_tree->lock);

	if (!em) {
		struct extent_state *cached = NULL;
		u64 end = start + len - 1;

		/* get the big lock and read metadata off disk */
		lock_extent_bits(io_tree, start, end, &cached);
		em = btrfs_get_extent(BTRFS_I(inode), NULL, 0, start, len, 0);
		unlock_extent_cached(io_tree, start, end, &cached);

		if (IS_ERR(em))
			return NULL;
	}

	return em;
}

static bool defrag_check_next_extent(struct inode *inode, struct extent_map *em)
{
	struct extent_map *next;
	bool ret = true;

	/* this is the last extent */
	if (em->start + em->len >= i_size_read(inode))
		return false;

	next = defrag_lookup_extent(inode, em->start + em->len);
	if (!next || next->block_start >= EXTENT_MAP_LAST_BYTE)
		ret = false;
	else if ((em->block_start + em->block_len == next->block_start) &&
		 (em->block_len > SZ_128K && next->block_len > SZ_128K))
		ret = false;

	free_extent_map(next);
	return ret;
}

static int should_defrag_range(struct inode *inode, u64 start, u32 thresh,
			       u64 *last_len, u64 *skip, u64 *defrag_end,
			       int compress)
{
	struct extent_map *em;
	int ret = 1;
	bool next_mergeable = true;
	bool prev_mergeable = true;

	/*
	 * make sure that once we start defragging an extent, we keep on
	 * defragging it
	 */
	if (start < *defrag_end)
		return 1;

	*skip = 0;

	em = defrag_lookup_extent(inode, start);
	if (!em)
		return 0;

	/* this will cover holes, and inline extents */
	if (em->block_start >= EXTENT_MAP_LAST_BYTE) {
		ret = 0;
		goto out;
	}

	if (!*defrag_end)
		prev_mergeable = false;

	next_mergeable = defrag_check_next_extent(inode, em);
	/*
	 * we hit a real extent, if it is big or the next extent is not a
	 * real extent, don't bother defragging it
	 */
	if (!compress && (*last_len == 0 || *last_len >= thresh) &&
	    (em->len >= thresh || (!next_mergeable && !prev_mergeable)))
		ret = 0;
out:
	/*
	 * last_len ends up being a counter of how many bytes we've defragged.
	 * every time we choose not to defrag an extent, we reset *last_len
	 * so that the next tiny extent will force a defrag.
	 *
	 * The end result of this is that tiny extents before a single big
	 * extent will force at least part of that big extent to be defragged.
	 */
	if (ret) {
		*defrag_end = extent_map_end(em);
	} else {
		*last_len = 0;
		*skip = extent_map_end(em);
		*defrag_end = 0;
	}

	free_extent_map(em);
	return ret;
}

/*
 * it doesn't do much good to defrag one or two pages
 * at a time.  This pulls in a nice chunk of pages
 * to COW and defrag.
 *
 * It also makes sure the delalloc code has enough
 * dirty data to avoid making new small extents as part
 * of the defrag
 *
 * It's a good idea to start RA on this range
 * before calling this.
 */
static int cluster_pages_for_defrag(struct inode *inode,
				    struct page **pages,
				    unsigned long start_index,
				    unsigned long num_pages)
{
	unsigned long file_end;
	u64 isize = i_size_read(inode);
	u64 page_start;
	u64 page_end;
	u64 page_cnt;
	int ret;
	int i;
	int i_done;
	struct btrfs_ordered_extent *ordered;
	struct extent_state *cached_state = NULL;
	struct extent_io_tree *tree;
	struct extent_changeset *data_reserved = NULL;
	gfp_t mask = btrfs_alloc_write_mask(inode->i_mapping);

	file_end = (isize - 1) >> PAGE_SHIFT;
	if (!isize || start_index > file_end)
		return 0;

	page_cnt = min_t(u64, (u64)num_pages, (u64)file_end - start_index + 1);

	ret = btrfs_delalloc_reserve_space(inode, &data_reserved,
			start_index << PAGE_SHIFT,
			page_cnt << PAGE_SHIFT);
	if (ret)
		return ret;
	i_done = 0;
	tree = &BTRFS_I(inode)->io_tree;

	/* step one, lock all the pages */
	for (i = 0; i < page_cnt; i++) {
		struct page *page;
again:
		page = find_or_create_page(inode->i_mapping,
					   start_index + i, mask);
		if (!page)
			break;

		page_start = page_offset(page);
		page_end = page_start + PAGE_SIZE - 1;
		while (1) {
			lock_extent_bits(tree, page_start, page_end,
					 &cached_state);
			ordered = btrfs_lookup_ordered_extent(inode,
							      page_start);
			unlock_extent_cached(tree, page_start, page_end,
					     &cached_state);
			if (!ordered)
				break;

			unlock_page(page);
			btrfs_start_ordered_extent(inode, ordered, 1);
			btrfs_put_ordered_extent(ordered);
			lock_page(page);
			/*
			 * we unlocked the page above, so we need check if
			 * it was released or not.
			 */
			if (page->mapping != inode->i_mapping) {
				unlock_page(page);
				put_page(page);
				goto again;
			}
		}

		if (!PageUptodate(page)) {
			btrfs_readpage(NULL, page);
			lock_page(page);
			if (!PageUptodate(page)) {
				unlock_page(page);
				put_page(page);
				ret = -EIO;
				break;
			}
		}

		if (page->mapping != inode->i_mapping) {
			unlock_page(page);
			put_page(page);
			goto again;
		}

		pages[i] = page;
		i_done++;
	}
	if (!i_done || ret)
		goto out;

	if (!(inode->i_sb->s_flags & SB_ACTIVE))
		goto out;

	/*
	 * so now we have a nice long stream of locked
	 * and up to date pages, lets wait on them
	 */
	for (i = 0; i < i_done; i++)
		wait_on_page_writeback(pages[i]);

	page_start = page_offset(pages[0]);
	page_end = page_offset(pages[i_done - 1]) + PAGE_SIZE;

	lock_extent_bits(&BTRFS_I(inode)->io_tree,
			 page_start, page_end - 1, &cached_state);
	clear_extent_bit(&BTRFS_I(inode)->io_tree, page_start,
			  page_end - 1, EXTENT_DIRTY | EXTENT_DELALLOC |
			  EXTENT_DO_ACCOUNTING | EXTENT_DEFRAG, 0, 0,
			  &cached_state);

	if (i_done != page_cnt) {
		spin_lock(&BTRFS_I(inode)->lock);
		btrfs_mod_outstanding_extents(BTRFS_I(inode), 1);
		spin_unlock(&BTRFS_I(inode)->lock);
		btrfs_delalloc_release_space(inode, data_reserved,
				start_index << PAGE_SHIFT,
				(page_cnt - i_done) << PAGE_SHIFT, true);
	}


	set_extent_defrag(&BTRFS_I(inode)->io_tree, page_start, page_end - 1,
			  &cached_state);

	unlock_extent_cached(&BTRFS_I(inode)->io_tree,
			     page_start, page_end - 1, &cached_state);

	for (i = 0; i < i_done; i++) {
		clear_page_dirty_for_io(pages[i]);
		ClearPageChecked(pages[i]);
		set_page_extent_mapped(pages[i]);
		set_page_dirty(pages[i]);
		unlock_page(pages[i]);
		put_page(pages[i]);
	}
	btrfs_delalloc_release_extents(BTRFS_I(inode), page_cnt << PAGE_SHIFT,
				       false);
	extent_changeset_free(data_reserved);
	return i_done;
out:
	for (i = 0; i < i_done; i++) {
		unlock_page(pages[i]);
		put_page(pages[i]);
	}
	btrfs_delalloc_release_space(inode, data_reserved,
			start_index << PAGE_SHIFT,
			page_cnt << PAGE_SHIFT, true);
	btrfs_delalloc_release_extents(BTRFS_I(inode), page_cnt << PAGE_SHIFT,
				       true);
	extent_changeset_free(data_reserved);
	return ret;

}

int btrfs_defrag_file(struct inode *inode, struct file *file,
		      struct btrfs_ioctl_defrag_range_args *range,
		      u64 newer_than, unsigned long max_to_defrag)
{
	struct btrfs_fs_info *fs_info = btrfs_sb(inode->i_sb);
	struct btrfs_root *root = BTRFS_I(inode)->root;
	struct file_ra_state *ra = NULL;
	unsigned long last_index;
	u64 isize = i_size_read(inode);
	u64 last_len = 0;
	u64 skip = 0;
	u64 defrag_end = 0;
	u64 newer_off = range->start;
	unsigned long i;
	unsigned long ra_index = 0;
	int ret;
	int defrag_count = 0;
	int compress_type = BTRFS_COMPRESS_ZLIB;
	u32 extent_thresh = range->extent_thresh;
	unsigned long max_cluster = SZ_256K >> PAGE_SHIFT;
	unsigned long cluster = max_cluster;
	u64 new_align = ~((u64)SZ_128K - 1);
	struct page **pages = NULL;
	bool do_compress = range->flags & BTRFS_DEFRAG_RANGE_COMPRESS;

	if (isize == 0)
		return 0;

	if (range->start >= isize)
		return -EINVAL;

	if (do_compress) {
		if (range->compress_type > BTRFS_COMPRESS_TYPES)
			return -EINVAL;
		if (range->compress_type)
			compress_type = range->compress_type;
	}

	if (extent_thresh == 0)
		extent_thresh = SZ_256K;

	/*
	 * If we were not given a file, allocate a readahead context. As
	 * readahead is just an optimization, defrag will work without it so
	 * we don't error out.
	 */
	if (!file) {
		ra = kzalloc(sizeof(*ra), GFP_KERNEL);
		if (ra)
			file_ra_state_init(ra, inode->i_mapping);
	} else {
		ra = &file->f_ra;
	}

	pages = kmalloc_array(max_cluster, sizeof(struct page *), GFP_KERNEL);
	if (!pages) {
		ret = -ENOMEM;
		goto out_ra;
	}

	/* find the last page to defrag */
	if (range->start + range->len > range->start) {
		last_index = min_t(u64, isize - 1,
			 range->start + range->len - 1) >> PAGE_SHIFT;
	} else {
		last_index = (isize - 1) >> PAGE_SHIFT;
	}

	if (newer_than) {
		ret = find_new_extents(root, inode, newer_than,
				       &newer_off, SZ_64K);
		if (!ret) {
			range->start = newer_off;
			/*
			 * we always align our defrag to help keep
			 * the extents in the file evenly spaced
			 */
			i = (newer_off & new_align) >> PAGE_SHIFT;
		} else
			goto out_ra;
	} else {
		i = range->start >> PAGE_SHIFT;
	}
	if (!max_to_defrag)
		max_to_defrag = last_index - i + 1;

	/*
	 * make writeback starts from i, so the defrag range can be
	 * written sequentially.
	 */
	if (i < inode->i_mapping->writeback_index)
		inode->i_mapping->writeback_index = i;

	while (i <= last_index && defrag_count < max_to_defrag &&
	       (i < DIV_ROUND_UP(i_size_read(inode), PAGE_SIZE))) {
		/*
		 * make sure we stop running if someone unmounts
		 * the FS
		 */
		if (!(inode->i_sb->s_flags & SB_ACTIVE))
			break;

		if (btrfs_defrag_cancelled(fs_info)) {
			btrfs_debug(fs_info, "defrag_file cancelled");
			ret = -EAGAIN;
			break;
		}

		if (!should_defrag_range(inode, (u64)i << PAGE_SHIFT,
					 extent_thresh, &last_len, &skip,
					 &defrag_end, do_compress)){
			unsigned long next;
			/*
			 * the should_defrag function tells us how much to skip
			 * bump our counter by the suggested amount
			 */
			next = DIV_ROUND_UP(skip, PAGE_SIZE);
			i = max(i + 1, next);
			continue;
		}

		if (!newer_than) {
			cluster = (PAGE_ALIGN(defrag_end) >>
				   PAGE_SHIFT) - i;
			cluster = min(cluster, max_cluster);
		} else {
			cluster = max_cluster;
		}

		if (i + cluster > ra_index) {
			ra_index = max(i, ra_index);
			if (ra)
				page_cache_sync_readahead(inode->i_mapping, ra,
						file, ra_index, cluster);
			ra_index += cluster;
		}

		inode_lock(inode);
		if (IS_SWAPFILE(inode)) {
			ret = -ETXTBSY;
		} else {
			if (do_compress)
				BTRFS_I(inode)->defrag_compress = compress_type;
			ret = cluster_pages_for_defrag(inode, pages, i, cluster);
		}
		if (ret < 0) {
			inode_unlock(inode);
			goto out_ra;
		}

		defrag_count += ret;
		balance_dirty_pages_ratelimited(inode->i_mapping);
		inode_unlock(inode);

		if (newer_than) {
			if (newer_off == (u64)-1)
				break;

			if (ret > 0)
				i += ret;

			newer_off = max(newer_off + 1,
					(u64)i << PAGE_SHIFT);

			ret = find_new_extents(root, inode, newer_than,
					       &newer_off, SZ_64K);
			if (!ret) {
				range->start = newer_off;
				i = (newer_off & new_align) >> PAGE_SHIFT;
			} else {
				break;
			}
		} else {
			if (ret > 0) {
				i += ret;
				last_len += ret << PAGE_SHIFT;
			} else {
				i++;
				last_len = 0;
			}
		}
	}

	if ((range->flags & BTRFS_DEFRAG_RANGE_START_IO)) {
		filemap_flush(inode->i_mapping);
		if (test_bit(BTRFS_INODE_HAS_ASYNC_EXTENT,
			     &BTRFS_I(inode)->runtime_flags))
			filemap_flush(inode->i_mapping);
	}

	if (range->compress_type == BTRFS_COMPRESS_LZO) {
		btrfs_set_fs_incompat(fs_info, COMPRESS_LZO);
	} else if (range->compress_type == BTRFS_COMPRESS_ZSTD) {
		btrfs_set_fs_incompat(fs_info, COMPRESS_ZSTD);
	}

	ret = defrag_count;

out_ra:
	if (do_compress) {
		inode_lock(inode);
		BTRFS_I(inode)->defrag_compress = BTRFS_COMPRESS_NONE;
		inode_unlock(inode);
	}
	if (!file)
		kfree(ra);
	kfree(pages);
	return ret;
}

static noinline int btrfs_ioctl_resize(struct file *file,
					void __user *arg)
{
	struct inode *inode = file_inode(file);
	struct btrfs_fs_info *fs_info = btrfs_sb(inode->i_sb);
	u64 new_size;
	u64 old_size;
	u64 devid = 1;
	struct btrfs_root *root = BTRFS_I(inode)->root;
	struct btrfs_ioctl_vol_args *vol_args;
	struct btrfs_trans_handle *trans;
	struct btrfs_device *device = NULL;
	char *sizestr;
	char *retptr;
	char *devstr = NULL;
	int ret = 0;
	int mod = 0;

	if (!capable(CAP_SYS_ADMIN))
		return -EPERM;

	ret = mnt_want_write_file(file);
	if (ret)
		return ret;

	if (test_and_set_bit(BTRFS_FS_EXCL_OP, &fs_info->flags)) {
		mnt_drop_write_file(file);
		return BTRFS_ERROR_DEV_EXCL_RUN_IN_PROGRESS;
	}

	vol_args = memdup_user(arg, sizeof(*vol_args));
	if (IS_ERR(vol_args)) {
		ret = PTR_ERR(vol_args);
		goto out;
	}

	vol_args->name[BTRFS_PATH_NAME_MAX] = '\0';

	sizestr = vol_args->name;
	devstr = strchr(sizestr, ':');
	if (devstr) {
		sizestr = devstr + 1;
		*devstr = '\0';
		devstr = vol_args->name;
		ret = kstrtoull(devstr, 10, &devid);
		if (ret)
			goto out_free;
		if (!devid) {
			ret = -EINVAL;
			goto out_free;
		}
		btrfs_info(fs_info, "resizing devid %llu", devid);
	}

	device = btrfs_find_device(fs_info, devid, NULL, NULL);
	if (!device) {
		btrfs_info(fs_info, "resizer unable to find device %llu",
			   devid);
		ret = -ENODEV;
		goto out_free;
	}

	if (!test_bit(BTRFS_DEV_STATE_WRITEABLE, &device->dev_state)) {
		btrfs_info(fs_info,
			   "resizer unable to apply on readonly device %llu",
		       devid);
		ret = -EPERM;
		goto out_free;
	}

	if (!strcmp(sizestr, "max"))
		new_size = device->bdev->bd_inode->i_size;
	else {
		if (sizestr[0] == '-') {
			mod = -1;
			sizestr++;
		} else if (sizestr[0] == '+') {
			mod = 1;
			sizestr++;
		}
		new_size = memparse(sizestr, &retptr);
		if (*retptr != '\0' || new_size == 0) {
			ret = -EINVAL;
			goto out_free;
		}
	}

	if (test_bit(BTRFS_DEV_STATE_REPLACE_TGT, &device->dev_state)) {
		ret = -EPERM;
		goto out_free;
	}

	old_size = btrfs_device_get_total_bytes(device);

	if (mod < 0) {
		if (new_size > old_size) {
			ret = -EINVAL;
			goto out_free;
		}
		new_size = old_size - new_size;
	} else if (mod > 0) {
		if (new_size > ULLONG_MAX - old_size) {
			ret = -ERANGE;
			goto out_free;
		}
		new_size = old_size + new_size;
	}

	if (new_size < SZ_256M) {
		ret = -EINVAL;
		goto out_free;
	}
	if (new_size > device->bdev->bd_inode->i_size) {
		ret = -EFBIG;
		goto out_free;
	}

	new_size = round_down(new_size, fs_info->sectorsize);

	btrfs_info_in_rcu(fs_info, "new size for %s is %llu",
			  rcu_str_deref(device->name), new_size);

	if (new_size > old_size) {
		trans = btrfs_start_transaction(root, 0);
		if (IS_ERR(trans)) {
			ret = PTR_ERR(trans);
			goto out_free;
		}
		ret = btrfs_grow_device(trans, device, new_size);
		btrfs_commit_transaction(trans);
	} else if (new_size < old_size) {
		ret = btrfs_shrink_device(device, new_size);
	} /* equal, nothing need to do */

out_free:
	kfree(vol_args);
out:
	clear_bit(BTRFS_FS_EXCL_OP, &fs_info->flags);
	mnt_drop_write_file(file);
	return ret;
}

static noinline int btrfs_ioctl_snap_create_transid(struct file *file,
				const char *name, unsigned long fd, int subvol,
				u64 *transid, bool readonly,
				struct btrfs_qgroup_inherit *inherit)
{
	int namelen;
	int ret = 0;

	if (!S_ISDIR(file_inode(file)->i_mode))
		return -ENOTDIR;

	ret = mnt_want_write_file(file);
	if (ret)
		goto out;

	namelen = strlen(name);
	if (strchr(name, '/')) {
		ret = -EINVAL;
		goto out_drop_write;
	}

	if (name[0] == '.' &&
	   (namelen == 1 || (name[1] == '.' && namelen == 2))) {
		ret = -EEXIST;
		goto out_drop_write;
	}

	if (subvol) {
		ret = btrfs_mksubvol(&file->f_path, name, namelen,
				     NULL, transid, readonly, inherit);
	} else {
		struct fd src = fdget(fd);
		struct inode *src_inode;
		if (!src.file) {
			ret = -EINVAL;
			goto out_drop_write;
		}

		src_inode = file_inode(src.file);
		if (src_inode->i_sb != file_inode(file)->i_sb) {
			btrfs_info(BTRFS_I(file_inode(file))->root->fs_info,
				   "Snapshot src from another FS");
			ret = -EXDEV;
		} else if (!inode_owner_or_capable(src_inode)) {
			/*
			 * Subvolume creation is not restricted, but snapshots
			 * are limited to own subvolumes only
			 */
			ret = -EPERM;
		} else {
			ret = btrfs_mksubvol(&file->f_path, name, namelen,
					     BTRFS_I(src_inode)->root,
					     transid, readonly, inherit);
		}
		fdput(src);
	}
out_drop_write:
	mnt_drop_write_file(file);
out:
	return ret;
}

static noinline int btrfs_ioctl_snap_create(struct file *file,
					    void __user *arg, int subvol)
{
	struct btrfs_ioctl_vol_args *vol_args;
	int ret;

	if (!S_ISDIR(file_inode(file)->i_mode))
		return -ENOTDIR;

	vol_args = memdup_user(arg, sizeof(*vol_args));
	if (IS_ERR(vol_args))
		return PTR_ERR(vol_args);
	vol_args->name[BTRFS_PATH_NAME_MAX] = '\0';

	ret = btrfs_ioctl_snap_create_transid(file, vol_args->name,
					      vol_args->fd, subvol,
					      NULL, false, NULL);

	kfree(vol_args);
	return ret;
}

static noinline int btrfs_ioctl_snap_create_v2(struct file *file,
					       void __user *arg, int subvol)
{
	struct btrfs_ioctl_vol_args_v2 *vol_args;
	int ret;
	u64 transid = 0;
	u64 *ptr = NULL;
	bool readonly = false;
	struct btrfs_qgroup_inherit *inherit = NULL;

	if (!S_ISDIR(file_inode(file)->i_mode))
		return -ENOTDIR;

	vol_args = memdup_user(arg, sizeof(*vol_args));
	if (IS_ERR(vol_args))
		return PTR_ERR(vol_args);
	vol_args->name[BTRFS_SUBVOL_NAME_MAX] = '\0';

	if (vol_args->flags &
	    ~(BTRFS_SUBVOL_CREATE_ASYNC | BTRFS_SUBVOL_RDONLY |
	      BTRFS_SUBVOL_QGROUP_INHERIT)) {
		ret = -EOPNOTSUPP;
		goto free_args;
	}

	if (vol_args->flags & BTRFS_SUBVOL_CREATE_ASYNC)
		ptr = &transid;
	if (vol_args->flags & BTRFS_SUBVOL_RDONLY)
		readonly = true;
	if (vol_args->flags & BTRFS_SUBVOL_QGROUP_INHERIT) {
		if (vol_args->size > PAGE_SIZE) {
			ret = -EINVAL;
			goto free_args;
		}
		inherit = memdup_user(vol_args->qgroup_inherit, vol_args->size);
		if (IS_ERR(inherit)) {
			ret = PTR_ERR(inherit);
			goto free_args;
		}
	}

	ret = btrfs_ioctl_snap_create_transid(file, vol_args->name,
					      vol_args->fd, subvol, ptr,
					      readonly, inherit);
	if (ret)
		goto free_inherit;

	if (ptr && copy_to_user(arg +
				offsetof(struct btrfs_ioctl_vol_args_v2,
					transid),
				ptr, sizeof(*ptr)))
		ret = -EFAULT;

free_inherit:
	kfree(inherit);
free_args:
	kfree(vol_args);
	return ret;
}

static noinline int btrfs_ioctl_subvol_getflags(struct file *file,
						void __user *arg)
{
	struct inode *inode = file_inode(file);
	struct btrfs_fs_info *fs_info = btrfs_sb(inode->i_sb);
	struct btrfs_root *root = BTRFS_I(inode)->root;
	int ret = 0;
	u64 flags = 0;

	if (btrfs_ino(BTRFS_I(inode)) != BTRFS_FIRST_FREE_OBJECTID)
		return -EINVAL;

	down_read(&fs_info->subvol_sem);
	if (btrfs_root_readonly(root))
		flags |= BTRFS_SUBVOL_RDONLY;
	up_read(&fs_info->subvol_sem);

	if (copy_to_user(arg, &flags, sizeof(flags)))
		ret = -EFAULT;

	return ret;
}

static noinline int btrfs_ioctl_subvol_setflags(struct file *file,
					      void __user *arg)
{
	struct inode *inode = file_inode(file);
	struct btrfs_fs_info *fs_info = btrfs_sb(inode->i_sb);
	struct btrfs_root *root = BTRFS_I(inode)->root;
	struct btrfs_trans_handle *trans;
	u64 root_flags;
	u64 flags;
	int ret = 0;

	if (!inode_owner_or_capable(inode))
		return -EPERM;

	ret = mnt_want_write_file(file);
	if (ret)
		goto out;

	if (btrfs_ino(BTRFS_I(inode)) != BTRFS_FIRST_FREE_OBJECTID) {
		ret = -EINVAL;
		goto out_drop_write;
	}

	if (copy_from_user(&flags, arg, sizeof(flags))) {
		ret = -EFAULT;
		goto out_drop_write;
	}

	if (flags & BTRFS_SUBVOL_CREATE_ASYNC) {
		ret = -EINVAL;
		goto out_drop_write;
	}

	if (flags & ~BTRFS_SUBVOL_RDONLY) {
		ret = -EOPNOTSUPP;
		goto out_drop_write;
	}

	down_write(&fs_info->subvol_sem);

	/* nothing to do */
	if (!!(flags & BTRFS_SUBVOL_RDONLY) == btrfs_root_readonly(root))
		goto out_drop_sem;

	root_flags = btrfs_root_flags(&root->root_item);
	if (flags & BTRFS_SUBVOL_RDONLY) {
		btrfs_set_root_flags(&root->root_item,
				     root_flags | BTRFS_ROOT_SUBVOL_RDONLY);
	} else {
		/*
		 * Block RO -> RW transition if this subvolume is involved in
		 * send
		 */
		spin_lock(&root->root_item_lock);
		if (root->send_in_progress == 0) {
			btrfs_set_root_flags(&root->root_item,
				     root_flags & ~BTRFS_ROOT_SUBVOL_RDONLY);
			spin_unlock(&root->root_item_lock);
		} else {
			spin_unlock(&root->root_item_lock);
			btrfs_warn(fs_info,
				   "Attempt to set subvolume %llu read-write during send",
				   root->root_key.objectid);
			ret = -EPERM;
			goto out_drop_sem;
		}
	}

	trans = btrfs_start_transaction(root, 1);
	if (IS_ERR(trans)) {
		ret = PTR_ERR(trans);
		goto out_reset;
	}

	ret = btrfs_update_root(trans, fs_info->tree_root,
				&root->root_key, &root->root_item);
	if (ret < 0) {
		btrfs_end_transaction(trans);
		goto out_reset;
	}

	ret = btrfs_commit_transaction(trans);

out_reset:
	if (ret)
		btrfs_set_root_flags(&root->root_item, root_flags);
out_drop_sem:
	up_write(&fs_info->subvol_sem);
out_drop_write:
	mnt_drop_write_file(file);
out:
	return ret;
}

static noinline int key_in_sk(struct btrfs_key *key,
			      struct btrfs_ioctl_search_key *sk)
{
	struct btrfs_key test;
	int ret;

	test.objectid = sk->min_objectid;
	test.type = sk->min_type;
	test.offset = sk->min_offset;

	ret = btrfs_comp_cpu_keys(key, &test);
	if (ret < 0)
		return 0;

	test.objectid = sk->max_objectid;
	test.type = sk->max_type;
	test.offset = sk->max_offset;

	ret = btrfs_comp_cpu_keys(key, &test);
	if (ret > 0)
		return 0;
	return 1;
}

static noinline int copy_to_sk(struct btrfs_path *path,
			       struct btrfs_key *key,
			       struct btrfs_ioctl_search_key *sk,
			       size_t *buf_size,
			       char __user *ubuf,
			       unsigned long *sk_offset,
			       int *num_found)
{
	u64 found_transid;
	struct extent_buffer *leaf;
	struct btrfs_ioctl_search_header sh;
	struct btrfs_key test;
	unsigned long item_off;
	unsigned long item_len;
	int nritems;
	int i;
	int slot;
	int ret = 0;

	leaf = path->nodes[0];
	slot = path->slots[0];
	nritems = btrfs_header_nritems(leaf);

	if (btrfs_header_generation(leaf) > sk->max_transid) {
		i = nritems;
		goto advance_key;
	}
	found_transid = btrfs_header_generation(leaf);

	for (i = slot; i < nritems; i++) {
		item_off = btrfs_item_ptr_offset(leaf, i);
		item_len = btrfs_item_size_nr(leaf, i);

		btrfs_item_key_to_cpu(leaf, key, i);
		if (!key_in_sk(key, sk))
			continue;

		if (sizeof(sh) + item_len > *buf_size) {
			if (*num_found) {
				ret = 1;
				goto out;
			}

			/*
			 * return one empty item back for v1, which does not
			 * handle -EOVERFLOW
			 */

			*buf_size = sizeof(sh) + item_len;
			item_len = 0;
			ret = -EOVERFLOW;
		}

		if (sizeof(sh) + item_len + *sk_offset > *buf_size) {
			ret = 1;
			goto out;
		}

		sh.objectid = key->objectid;
		sh.offset = key->offset;
		sh.type = key->type;
		sh.len = item_len;
		sh.transid = found_transid;

		/* copy search result header */
		if (copy_to_user(ubuf + *sk_offset, &sh, sizeof(sh))) {
			ret = -EFAULT;
			goto out;
		}

		*sk_offset += sizeof(sh);

		if (item_len) {
			char __user *up = ubuf + *sk_offset;
			/* copy the item */
			if (read_extent_buffer_to_user(leaf, up,
						       item_off, item_len)) {
				ret = -EFAULT;
				goto out;
			}

			*sk_offset += item_len;
		}
		(*num_found)++;

		if (ret) /* -EOVERFLOW from above */
			goto out;

		if (*num_found >= sk->nr_items) {
			ret = 1;
			goto out;
		}
	}
advance_key:
	ret = 0;
	test.objectid = sk->max_objectid;
	test.type = sk->max_type;
	test.offset = sk->max_offset;
	if (btrfs_comp_cpu_keys(key, &test) >= 0)
		ret = 1;
	else if (key->offset < (u64)-1)
		key->offset++;
	else if (key->type < (u8)-1) {
		key->offset = 0;
		key->type++;
	} else if (key->objectid < (u64)-1) {
		key->offset = 0;
		key->type = 0;
		key->objectid++;
	} else
		ret = 1;
out:
	/*
	 *  0: all items from this leaf copied, continue with next
	 *  1: * more items can be copied, but unused buffer is too small
	 *     * all items were found
	 *     Either way, it will stops the loop which iterates to the next
	 *     leaf
	 *  -EOVERFLOW: item was to large for buffer
	 *  -EFAULT: could not copy extent buffer back to userspace
	 */
	return ret;
}

static noinline int search_ioctl(struct inode *inode,
				 struct btrfs_ioctl_search_key *sk,
				 size_t *buf_size,
				 char __user *ubuf)
{
	struct btrfs_fs_info *info = btrfs_sb(inode->i_sb);
	struct btrfs_root *root;
	struct btrfs_key key;
	struct btrfs_path *path;
	int ret;
	int num_found = 0;
	unsigned long sk_offset = 0;

	if (*buf_size < sizeof(struct btrfs_ioctl_search_header)) {
		*buf_size = sizeof(struct btrfs_ioctl_search_header);
		return -EOVERFLOW;
	}

	path = btrfs_alloc_path();
	if (!path)
		return -ENOMEM;

	if (sk->tree_id == 0) {
		/* search the root of the inode that was passed */
		root = BTRFS_I(inode)->root;
	} else {
		key.objectid = sk->tree_id;
		key.type = BTRFS_ROOT_ITEM_KEY;
		key.offset = (u64)-1;
		root = btrfs_read_fs_root_no_name(info, &key);
		if (IS_ERR(root)) {
			btrfs_free_path(path);
			return PTR_ERR(root);
		}
	}

	key.objectid = sk->min_objectid;
	key.type = sk->min_type;
	key.offset = sk->min_offset;

	while (1) {
		ret = btrfs_search_forward(root, &key, path, sk->min_transid);
		if (ret != 0) {
			if (ret > 0)
				ret = 0;
			goto err;
		}
		ret = copy_to_sk(path, &key, sk, buf_size, ubuf,
				 &sk_offset, &num_found);
		btrfs_release_path(path);
		if (ret)
			break;

	}
	if (ret > 0)
		ret = 0;
err:
	sk->nr_items = num_found;
	btrfs_free_path(path);
	return ret;
}

static noinline int btrfs_ioctl_tree_search(struct file *file,
					   void __user *argp)
{
	struct btrfs_ioctl_search_args __user *uargs;
	struct btrfs_ioctl_search_key sk;
	struct inode *inode;
	int ret;
	size_t buf_size;

	if (!capable(CAP_SYS_ADMIN))
		return -EPERM;

	uargs = (struct btrfs_ioctl_search_args __user *)argp;

	if (copy_from_user(&sk, &uargs->key, sizeof(sk)))
		return -EFAULT;

	buf_size = sizeof(uargs->buf);

	inode = file_inode(file);
	ret = search_ioctl(inode, &sk, &buf_size, uargs->buf);

	/*
	 * In the origin implementation an overflow is handled by returning a
	 * search header with a len of zero, so reset ret.
	 */
	if (ret == -EOVERFLOW)
		ret = 0;

	if (ret == 0 && copy_to_user(&uargs->key, &sk, sizeof(sk)))
		ret = -EFAULT;
	return ret;
}

static noinline int btrfs_ioctl_tree_search_v2(struct file *file,
					       void __user *argp)
{
	struct btrfs_ioctl_search_args_v2 __user *uarg;
	struct btrfs_ioctl_search_args_v2 args;
	struct inode *inode;
	int ret;
	size_t buf_size;
	const size_t buf_limit = SZ_16M;

	if (!capable(CAP_SYS_ADMIN))
		return -EPERM;

	/* copy search header and buffer size */
	uarg = (struct btrfs_ioctl_search_args_v2 __user *)argp;
	if (copy_from_user(&args, uarg, sizeof(args)))
		return -EFAULT;

	buf_size = args.buf_size;

	/* limit result size to 16MB */
	if (buf_size > buf_limit)
		buf_size = buf_limit;

	inode = file_inode(file);
	ret = search_ioctl(inode, &args.key, &buf_size,
			   (char __user *)(&uarg->buf[0]));
	if (ret == 0 && copy_to_user(&uarg->key, &args.key, sizeof(args.key)))
		ret = -EFAULT;
	else if (ret == -EOVERFLOW &&
		copy_to_user(&uarg->buf_size, &buf_size, sizeof(buf_size)))
		ret = -EFAULT;

	return ret;
}

/*
 * Search INODE_REFs to identify path name of 'dirid' directory
 * in a 'tree_id' tree. and sets path name to 'name'.
 */
static noinline int btrfs_search_path_in_tree(struct btrfs_fs_info *info,
				u64 tree_id, u64 dirid, char *name)
{
	struct btrfs_root *root;
	struct btrfs_key key;
	char *ptr;
	int ret = -1;
	int slot;
	int len;
	int total_len = 0;
	struct btrfs_inode_ref *iref;
	struct extent_buffer *l;
	struct btrfs_path *path;

	if (dirid == BTRFS_FIRST_FREE_OBJECTID) {
		name[0]='\0';
		return 0;
	}

	path = btrfs_alloc_path();
	if (!path)
		return -ENOMEM;

	ptr = &name[BTRFS_INO_LOOKUP_PATH_MAX - 1];

	key.objectid = tree_id;
	key.type = BTRFS_ROOT_ITEM_KEY;
	key.offset = (u64)-1;
	root = btrfs_read_fs_root_no_name(info, &key);
	if (IS_ERR(root)) {
		ret = PTR_ERR(root);
		goto out;
	}

	key.objectid = dirid;
	key.type = BTRFS_INODE_REF_KEY;
	key.offset = (u64)-1;

	while (1) {
		ret = btrfs_search_slot(NULL, root, &key, path, 0, 0);
		if (ret < 0)
			goto out;
		else if (ret > 0) {
			ret = btrfs_previous_item(root, path, dirid,
						  BTRFS_INODE_REF_KEY);
			if (ret < 0)
				goto out;
			else if (ret > 0) {
				ret = -ENOENT;
				goto out;
			}
		}

		l = path->nodes[0];
		slot = path->slots[0];
		btrfs_item_key_to_cpu(l, &key, slot);

		iref = btrfs_item_ptr(l, slot, struct btrfs_inode_ref);
		len = btrfs_inode_ref_name_len(l, iref);
		ptr -= len + 1;
		total_len += len + 1;
		if (ptr < name) {
			ret = -ENAMETOOLONG;
			goto out;
		}

		*(ptr + len) = '/';
		read_extent_buffer(l, ptr, (unsigned long)(iref + 1), len);

		if (key.offset == BTRFS_FIRST_FREE_OBJECTID)
			break;

		btrfs_release_path(path);
		key.objectid = key.offset;
		key.offset = (u64)-1;
		dirid = key.objectid;
	}
	memmove(name, ptr, total_len);
	name[total_len] = '\0';
	ret = 0;
out:
	btrfs_free_path(path);
	return ret;
}

static int btrfs_search_path_in_tree_user(struct inode *inode,
				struct btrfs_ioctl_ino_lookup_user_args *args)
{
	struct btrfs_fs_info *fs_info = BTRFS_I(inode)->root->fs_info;
	struct super_block *sb = inode->i_sb;
	struct btrfs_key upper_limit = BTRFS_I(inode)->location;
	u64 treeid = BTRFS_I(inode)->root->root_key.objectid;
	u64 dirid = args->dirid;
	unsigned long item_off;
	unsigned long item_len;
	struct btrfs_inode_ref *iref;
	struct btrfs_root_ref *rref;
	struct btrfs_root *root;
	struct btrfs_path *path;
	struct btrfs_key key, key2;
	struct extent_buffer *leaf;
	struct inode *temp_inode;
	char *ptr;
	int slot;
	int len;
	int total_len = 0;
	int ret;

	path = btrfs_alloc_path();
	if (!path)
		return -ENOMEM;

	/*
	 * If the bottom subvolume does not exist directly under upper_limit,
	 * construct the path in from the bottom up.
	 */
	if (dirid != upper_limit.objectid) {
		ptr = &args->path[BTRFS_INO_LOOKUP_USER_PATH_MAX - 1];

		key.objectid = treeid;
		key.type = BTRFS_ROOT_ITEM_KEY;
		key.offset = (u64)-1;
		root = btrfs_read_fs_root_no_name(fs_info, &key);
		if (IS_ERR(root)) {
			ret = PTR_ERR(root);
			goto out;
		}

		key.objectid = dirid;
		key.type = BTRFS_INODE_REF_KEY;
		key.offset = (u64)-1;
		while (1) {
			ret = btrfs_search_slot(NULL, root, &key, path, 0, 0);
			if (ret < 0) {
				goto out;
			} else if (ret > 0) {
				ret = btrfs_previous_item(root, path, dirid,
							  BTRFS_INODE_REF_KEY);
				if (ret < 0) {
					goto out;
				} else if (ret > 0) {
					ret = -ENOENT;
					goto out;
				}
			}

			leaf = path->nodes[0];
			slot = path->slots[0];
			btrfs_item_key_to_cpu(leaf, &key, slot);

			iref = btrfs_item_ptr(leaf, slot, struct btrfs_inode_ref);
			len = btrfs_inode_ref_name_len(leaf, iref);
			ptr -= len + 1;
			total_len += len + 1;
			if (ptr < args->path) {
				ret = -ENAMETOOLONG;
				goto out;
			}

			*(ptr + len) = '/';
			read_extent_buffer(leaf, ptr,
					(unsigned long)(iref + 1), len);

			/* Check the read+exec permission of this directory */
			ret = btrfs_previous_item(root, path, dirid,
						  BTRFS_INODE_ITEM_KEY);
			if (ret < 0) {
				goto out;
			} else if (ret > 0) {
				ret = -ENOENT;
				goto out;
			}

			leaf = path->nodes[0];
			slot = path->slots[0];
			btrfs_item_key_to_cpu(leaf, &key2, slot);
			if (key2.objectid != dirid) {
				ret = -ENOENT;
				goto out;
			}

			temp_inode = btrfs_iget(sb, &key2, root, NULL);
			if (IS_ERR(temp_inode)) {
				ret = PTR_ERR(temp_inode);
				goto out;
			}
			ret = inode_permission(temp_inode, MAY_READ | MAY_EXEC);
			iput(temp_inode);
			if (ret) {
				ret = -EACCES;
				goto out;
			}

			if (key.offset == upper_limit.objectid)
				break;
			if (key.objectid == BTRFS_FIRST_FREE_OBJECTID) {
				ret = -EACCES;
				goto out;
			}

			btrfs_release_path(path);
			key.objectid = key.offset;
			key.offset = (u64)-1;
			dirid = key.objectid;
		}

		memmove(args->path, ptr, total_len);
		args->path[total_len] = '\0';
		btrfs_release_path(path);
	}

	/* Get the bottom subvolume's name from ROOT_REF */
	root = fs_info->tree_root;
	key.objectid = treeid;
	key.type = BTRFS_ROOT_REF_KEY;
	key.offset = args->treeid;
	ret = btrfs_search_slot(NULL, root, &key, path, 0, 0);
	if (ret < 0) {
		goto out;
	} else if (ret > 0) {
		ret = -ENOENT;
		goto out;
	}

	leaf = path->nodes[0];
	slot = path->slots[0];
	btrfs_item_key_to_cpu(leaf, &key, slot);

	item_off = btrfs_item_ptr_offset(leaf, slot);
	item_len = btrfs_item_size_nr(leaf, slot);
	/* Check if dirid in ROOT_REF corresponds to passed dirid */
	rref = btrfs_item_ptr(leaf, slot, struct btrfs_root_ref);
	if (args->dirid != btrfs_root_ref_dirid(leaf, rref)) {
		ret = -EINVAL;
		goto out;
	}

	/* Copy subvolume's name */
	item_off += sizeof(struct btrfs_root_ref);
	item_len -= sizeof(struct btrfs_root_ref);
	read_extent_buffer(leaf, args->name, item_off, item_len);
	args->name[item_len] = 0;

out:
	btrfs_free_path(path);
	return ret;
}

static noinline int btrfs_ioctl_ino_lookup(struct file *file,
					   void __user *argp)
{
	struct btrfs_ioctl_ino_lookup_args *args;
	struct inode *inode;
	int ret = 0;

	args = memdup_user(argp, sizeof(*args));
	if (IS_ERR(args))
		return PTR_ERR(args);

	inode = file_inode(file);

	/*
	 * Unprivileged query to obtain the containing subvolume root id. The
	 * path is reset so it's consistent with btrfs_search_path_in_tree.
	 */
	if (args->treeid == 0)
		args->treeid = BTRFS_I(inode)->root->root_key.objectid;

	if (args->objectid == BTRFS_FIRST_FREE_OBJECTID) {
		args->name[0] = 0;
		goto out;
	}

	if (!capable(CAP_SYS_ADMIN)) {
		ret = -EPERM;
		goto out;
	}

	ret = btrfs_search_path_in_tree(BTRFS_I(inode)->root->fs_info,
					args->treeid, args->objectid,
					args->name);

out:
	if (ret == 0 && copy_to_user(argp, args, sizeof(*args)))
		ret = -EFAULT;

	kfree(args);
	return ret;
}

/*
 * Version of ino_lookup ioctl (unprivileged)
 *
 * The main differences from ino_lookup ioctl are:
 *
 *   1. Read + Exec permission will be checked using inode_permission() during
 *      path construction. -EACCES will be returned in case of failure.
 *   2. Path construction will be stopped at the inode number which corresponds
 *      to the fd with which this ioctl is called. If constructed path does not
 *      exist under fd's inode, -EACCES will be returned.
 *   3. The name of bottom subvolume is also searched and filled.
 */
static int btrfs_ioctl_ino_lookup_user(struct file *file, void __user *argp)
{
	struct btrfs_ioctl_ino_lookup_user_args *args;
	struct inode *inode;
	int ret;

	args = memdup_user(argp, sizeof(*args));
	if (IS_ERR(args))
		return PTR_ERR(args);

	inode = file_inode(file);

	if (args->dirid == BTRFS_FIRST_FREE_OBJECTID &&
	    BTRFS_I(inode)->location.objectid != BTRFS_FIRST_FREE_OBJECTID) {
		/*
		 * The subvolume does not exist under fd with which this is
		 * called
		 */
		kfree(args);
		return -EACCES;
	}

	ret = btrfs_search_path_in_tree_user(inode, args);

	if (ret == 0 && copy_to_user(argp, args, sizeof(*args)))
		ret = -EFAULT;

	kfree(args);
	return ret;
}

/* Get the subvolume information in BTRFS_ROOT_ITEM and BTRFS_ROOT_BACKREF */
static int btrfs_ioctl_get_subvol_info(struct file *file, void __user *argp)
{
	struct btrfs_ioctl_get_subvol_info_args *subvol_info;
	struct btrfs_fs_info *fs_info;
	struct btrfs_root *root;
	struct btrfs_path *path;
	struct btrfs_key key;
	struct btrfs_root_item *root_item;
	struct btrfs_root_ref *rref;
	struct extent_buffer *leaf;
	unsigned long item_off;
	unsigned long item_len;
	struct inode *inode;
	int slot;
	int ret = 0;

	path = btrfs_alloc_path();
	if (!path)
		return -ENOMEM;

	subvol_info = kzalloc(sizeof(*subvol_info), GFP_KERNEL);
	if (!subvol_info) {
		btrfs_free_path(path);
		return -ENOMEM;
	}

	inode = file_inode(file);
	fs_info = BTRFS_I(inode)->root->fs_info;

	/* Get root_item of inode's subvolume */
	key.objectid = BTRFS_I(inode)->root->root_key.objectid;
	key.type = BTRFS_ROOT_ITEM_KEY;
	key.offset = (u64)-1;
	root = btrfs_read_fs_root_no_name(fs_info, &key);
	if (IS_ERR(root)) {
		ret = PTR_ERR(root);
		goto out;
	}
	root_item = &root->root_item;

	subvol_info->treeid = key.objectid;

	subvol_info->generation = btrfs_root_generation(root_item);
	subvol_info->flags = btrfs_root_flags(root_item);

	memcpy(subvol_info->uuid, root_item->uuid, BTRFS_UUID_SIZE);
	memcpy(subvol_info->parent_uuid, root_item->parent_uuid,
						    BTRFS_UUID_SIZE);
	memcpy(subvol_info->received_uuid, root_item->received_uuid,
						    BTRFS_UUID_SIZE);

	subvol_info->ctransid = btrfs_root_ctransid(root_item);
	subvol_info->ctime.sec = btrfs_stack_timespec_sec(&root_item->ctime);
	subvol_info->ctime.nsec = btrfs_stack_timespec_nsec(&root_item->ctime);

	subvol_info->otransid = btrfs_root_otransid(root_item);
	subvol_info->otime.sec = btrfs_stack_timespec_sec(&root_item->otime);
	subvol_info->otime.nsec = btrfs_stack_timespec_nsec(&root_item->otime);

	subvol_info->stransid = btrfs_root_stransid(root_item);
	subvol_info->stime.sec = btrfs_stack_timespec_sec(&root_item->stime);
	subvol_info->stime.nsec = btrfs_stack_timespec_nsec(&root_item->stime);

	subvol_info->rtransid = btrfs_root_rtransid(root_item);
	subvol_info->rtime.sec = btrfs_stack_timespec_sec(&root_item->rtime);
	subvol_info->rtime.nsec = btrfs_stack_timespec_nsec(&root_item->rtime);

	if (key.objectid != BTRFS_FS_TREE_OBJECTID) {
		/* Search root tree for ROOT_BACKREF of this subvolume */
		root = fs_info->tree_root;

		key.type = BTRFS_ROOT_BACKREF_KEY;
		key.offset = 0;
		ret = btrfs_search_slot(NULL, root, &key, path, 0, 0);
		if (ret < 0) {
			goto out;
		} else if (path->slots[0] >=
			   btrfs_header_nritems(path->nodes[0])) {
			ret = btrfs_next_leaf(root, path);
			if (ret < 0) {
				goto out;
			} else if (ret > 0) {
				ret = -EUCLEAN;
				goto out;
			}
		}

		leaf = path->nodes[0];
		slot = path->slots[0];
		btrfs_item_key_to_cpu(leaf, &key, slot);
		if (key.objectid == subvol_info->treeid &&
		    key.type == BTRFS_ROOT_BACKREF_KEY) {
			subvol_info->parent_id = key.offset;

			rref = btrfs_item_ptr(leaf, slot, struct btrfs_root_ref);
			subvol_info->dirid = btrfs_root_ref_dirid(leaf, rref);

			item_off = btrfs_item_ptr_offset(leaf, slot)
					+ sizeof(struct btrfs_root_ref);
			item_len = btrfs_item_size_nr(leaf, slot)
					- sizeof(struct btrfs_root_ref);
			read_extent_buffer(leaf, subvol_info->name,
					   item_off, item_len);
		} else {
			ret = -ENOENT;
			goto out;
		}
	}

	if (copy_to_user(argp, subvol_info, sizeof(*subvol_info)))
		ret = -EFAULT;

out:
	btrfs_free_path(path);
	kzfree(subvol_info);
	return ret;
}

/*
 * Return ROOT_REF information of the subvolume containing this inode
 * except the subvolume name.
 */
static int btrfs_ioctl_get_subvol_rootref(struct file *file, void __user *argp)
{
	struct btrfs_ioctl_get_subvol_rootref_args *rootrefs;
	struct btrfs_root_ref *rref;
	struct btrfs_root *root;
	struct btrfs_path *path;
	struct btrfs_key key;
	struct extent_buffer *leaf;
	struct inode *inode;
	u64 objectid;
	int slot;
	int ret;
	u8 found;

	path = btrfs_alloc_path();
	if (!path)
		return -ENOMEM;

	rootrefs = memdup_user(argp, sizeof(*rootrefs));
	if (IS_ERR(rootrefs)) {
		btrfs_free_path(path);
		return PTR_ERR(rootrefs);
	}

	inode = file_inode(file);
	root = BTRFS_I(inode)->root->fs_info->tree_root;
	objectid = BTRFS_I(inode)->root->root_key.objectid;

	key.objectid = objectid;
	key.type = BTRFS_ROOT_REF_KEY;
	key.offset = rootrefs->min_treeid;
	found = 0;

	ret = btrfs_search_slot(NULL, root, &key, path, 0, 0);
	if (ret < 0) {
		goto out;
	} else if (path->slots[0] >=
		   btrfs_header_nritems(path->nodes[0])) {
		ret = btrfs_next_leaf(root, path);
		if (ret < 0) {
			goto out;
		} else if (ret > 0) {
			ret = -EUCLEAN;
			goto out;
		}
	}
	while (1) {
		leaf = path->nodes[0];
		slot = path->slots[0];

		btrfs_item_key_to_cpu(leaf, &key, slot);
		if (key.objectid != objectid || key.type != BTRFS_ROOT_REF_KEY) {
			ret = 0;
			goto out;
		}

		if (found == BTRFS_MAX_ROOTREF_BUFFER_NUM) {
			ret = -EOVERFLOW;
			goto out;
		}

		rref = btrfs_item_ptr(leaf, slot, struct btrfs_root_ref);
		rootrefs->rootref[found].treeid = key.offset;
		rootrefs->rootref[found].dirid =
				  btrfs_root_ref_dirid(leaf, rref);
		found++;

		ret = btrfs_next_item(root, path);
		if (ret < 0) {
			goto out;
		} else if (ret > 0) {
			ret = -EUCLEAN;
			goto out;
		}
	}

out:
	if (!ret || ret == -EOVERFLOW) {
		rootrefs->num_items = found;
		/* update min_treeid for next search */
		if (found)
			rootrefs->min_treeid =
				rootrefs->rootref[found - 1].treeid + 1;
		if (copy_to_user(argp, rootrefs, sizeof(*rootrefs)))
			ret = -EFAULT;
	}

	kfree(rootrefs);
	btrfs_free_path(path);

	return ret;
}

static noinline int btrfs_ioctl_snap_destroy(struct file *file,
					     void __user *arg)
{
	struct dentry *parent = file->f_path.dentry;
	struct btrfs_fs_info *fs_info = btrfs_sb(parent->d_sb);
	struct dentry *dentry;
	struct inode *dir = d_inode(parent);
	struct inode *inode;
	struct btrfs_root *root = BTRFS_I(dir)->root;
	struct btrfs_root *dest = NULL;
	struct btrfs_ioctl_vol_args *vol_args;
	int namelen;
	int err = 0;

	if (!S_ISDIR(dir->i_mode))
		return -ENOTDIR;

	vol_args = memdup_user(arg, sizeof(*vol_args));
	if (IS_ERR(vol_args))
		return PTR_ERR(vol_args);

	vol_args->name[BTRFS_PATH_NAME_MAX] = '\0';
	namelen = strlen(vol_args->name);
	if (strchr(vol_args->name, '/') ||
	    strncmp(vol_args->name, "..", namelen) == 0) {
		err = -EINVAL;
		goto out;
	}

	err = mnt_want_write_file(file);
	if (err)
		goto out;


	err = down_write_killable_nested(&dir->i_rwsem, I_MUTEX_PARENT);
	if (err == -EINTR)
		goto out_drop_write;
	dentry = lookup_one_len(vol_args->name, parent, namelen);
	if (IS_ERR(dentry)) {
		err = PTR_ERR(dentry);
		goto out_unlock_dir;
	}

	if (d_really_is_negative(dentry)) {
		err = -ENOENT;
		goto out_dput;
	}

	inode = d_inode(dentry);
	dest = BTRFS_I(inode)->root;
	if (!capable(CAP_SYS_ADMIN)) {
		/*
		 * Regular user.  Only allow this with a special mount
		 * option, when the user has write+exec access to the
		 * subvol root, and when rmdir(2) would have been
		 * allowed.
		 *
		 * Note that this is _not_ check that the subvol is
		 * empty or doesn't contain data that we wouldn't
		 * otherwise be able to delete.
		 *
		 * Users who want to delete empty subvols should try
		 * rmdir(2).
		 */
		err = -EPERM;
		if (!btrfs_test_opt(fs_info, USER_SUBVOL_RM_ALLOWED))
			goto out_dput;

		/*
		 * Do not allow deletion if the parent dir is the same
		 * as the dir to be deleted.  That means the ioctl
		 * must be called on the dentry referencing the root
		 * of the subvol, not a random directory contained
		 * within it.
		 */
		err = -EINVAL;
		if (root == dest)
			goto out_dput;

		err = inode_permission(inode, MAY_WRITE | MAY_EXEC);
		if (err)
			goto out_dput;
	}

	/* check if subvolume may be deleted by a user */
	err = btrfs_may_delete(dir, dentry, 1);
	if (err)
		goto out_dput;

	if (btrfs_ino(BTRFS_I(inode)) != BTRFS_FIRST_FREE_OBJECTID) {
		err = -EINVAL;
		goto out_dput;
	}

	inode_lock(inode);
	err = btrfs_delete_subvolume(dir, dentry);
	inode_unlock(inode);
	if (!err)
		d_delete(dentry);

out_dput:
	dput(dentry);
out_unlock_dir:
	inode_unlock(dir);
out_drop_write:
	mnt_drop_write_file(file);
out:
	kfree(vol_args);
	return err;
}

static int btrfs_ioctl_defrag(struct file *file, void __user *argp)
{
	struct inode *inode = file_inode(file);
	struct btrfs_root *root = BTRFS_I(inode)->root;
	struct btrfs_ioctl_defrag_range_args *range;
	int ret;

	ret = mnt_want_write_file(file);
	if (ret)
		return ret;

	if (btrfs_root_readonly(root)) {
		ret = -EROFS;
		goto out;
	}

	switch (inode->i_mode & S_IFMT) {
	case S_IFDIR:
		if (!capable(CAP_SYS_ADMIN)) {
			ret = -EPERM;
			goto out;
		}
		ret = btrfs_defrag_root(root);
		break;
	case S_IFREG:
		/*
		 * Note that this does not check the file descriptor for write
		 * access. This prevents defragmenting executables that are
		 * running and allows defrag on files open in read-only mode.
		 */
		if (!capable(CAP_SYS_ADMIN) &&
		    inode_permission(inode, MAY_WRITE)) {
			ret = -EPERM;
			goto out;
		}

		range = kzalloc(sizeof(*range), GFP_KERNEL);
		if (!range) {
			ret = -ENOMEM;
			goto out;
		}

		if (argp) {
			if (copy_from_user(range, argp,
					   sizeof(*range))) {
				ret = -EFAULT;
				kfree(range);
				goto out;
			}
			/* compression requires us to start the IO */
			if ((range->flags & BTRFS_DEFRAG_RANGE_COMPRESS)) {
				range->flags |= BTRFS_DEFRAG_RANGE_START_IO;
				range->extent_thresh = (u32)-1;
			}
		} else {
			/* the rest are all set to zero by kzalloc */
			range->len = (u64)-1;
		}
		ret = btrfs_defrag_file(file_inode(file), file,
					range, BTRFS_OLDEST_GENERATION, 0);
		if (ret > 0)
			ret = 0;
		kfree(range);
		break;
	default:
		ret = -EINVAL;
	}
out:
	mnt_drop_write_file(file);
	return ret;
}

static long btrfs_ioctl_add_dev(struct btrfs_fs_info *fs_info, void __user *arg)
{
	struct btrfs_ioctl_vol_args *vol_args;
	int ret;

	if (!capable(CAP_SYS_ADMIN))
		return -EPERM;

	if (test_and_set_bit(BTRFS_FS_EXCL_OP, &fs_info->flags))
		return BTRFS_ERROR_DEV_EXCL_RUN_IN_PROGRESS;

	vol_args = memdup_user(arg, sizeof(*vol_args));
	if (IS_ERR(vol_args)) {
		ret = PTR_ERR(vol_args);
		goto out;
	}

	vol_args->name[BTRFS_PATH_NAME_MAX] = '\0';
	ret = btrfs_init_new_device(fs_info, vol_args->name);

	if (!ret)
		btrfs_info(fs_info, "disk added %s", vol_args->name);

	kfree(vol_args);
out:
	clear_bit(BTRFS_FS_EXCL_OP, &fs_info->flags);
	return ret;
}

static long btrfs_ioctl_rm_dev_v2(struct file *file, void __user *arg)
{
	struct inode *inode = file_inode(file);
	struct btrfs_fs_info *fs_info = btrfs_sb(inode->i_sb);
	struct btrfs_ioctl_vol_args_v2 *vol_args;
	int ret;

	if (!capable(CAP_SYS_ADMIN))
		return -EPERM;

	ret = mnt_want_write_file(file);
	if (ret)
		return ret;

	vol_args = memdup_user(arg, sizeof(*vol_args));
	if (IS_ERR(vol_args)) {
		ret = PTR_ERR(vol_args);
		goto err_drop;
	}

	/* Check for compatibility reject unknown flags */
	if (vol_args->flags & ~BTRFS_VOL_ARG_V2_FLAGS_SUPPORTED) {
		ret = -EOPNOTSUPP;
		goto out;
	}

	if (test_and_set_bit(BTRFS_FS_EXCL_OP, &fs_info->flags)) {
		ret = BTRFS_ERROR_DEV_EXCL_RUN_IN_PROGRESS;
		goto out;
	}

	if (vol_args->flags & BTRFS_DEVICE_SPEC_BY_ID) {
		ret = btrfs_rm_device(fs_info, NULL, vol_args->devid);
	} else {
		vol_args->name[BTRFS_SUBVOL_NAME_MAX] = '\0';
		ret = btrfs_rm_device(fs_info, vol_args->name, 0);
	}
	clear_bit(BTRFS_FS_EXCL_OP, &fs_info->flags);

	if (!ret) {
		if (vol_args->flags & BTRFS_DEVICE_SPEC_BY_ID)
			btrfs_info(fs_info, "device deleted: id %llu",
					vol_args->devid);
		else
			btrfs_info(fs_info, "device deleted: %s",
					vol_args->name);
	}
out:
	kfree(vol_args);
err_drop:
	mnt_drop_write_file(file);
	return ret;
}

static long btrfs_ioctl_rm_dev(struct file *file, void __user *arg)
{
	struct inode *inode = file_inode(file);
	struct btrfs_fs_info *fs_info = btrfs_sb(inode->i_sb);
	struct btrfs_ioctl_vol_args *vol_args;
	int ret;

	if (!capable(CAP_SYS_ADMIN))
		return -EPERM;

	ret = mnt_want_write_file(file);
	if (ret)
		return ret;

	if (test_and_set_bit(BTRFS_FS_EXCL_OP, &fs_info->flags)) {
		ret = BTRFS_ERROR_DEV_EXCL_RUN_IN_PROGRESS;
		goto out_drop_write;
	}

	vol_args = memdup_user(arg, sizeof(*vol_args));
	if (IS_ERR(vol_args)) {
		ret = PTR_ERR(vol_args);
		goto out;
	}

	vol_args->name[BTRFS_PATH_NAME_MAX] = '\0';
	ret = btrfs_rm_device(fs_info, vol_args->name, 0);

	if (!ret)
		btrfs_info(fs_info, "disk deleted %s", vol_args->name);
	kfree(vol_args);
out:
	clear_bit(BTRFS_FS_EXCL_OP, &fs_info->flags);
out_drop_write:
	mnt_drop_write_file(file);

	return ret;
}

static long btrfs_ioctl_fs_info(struct btrfs_fs_info *fs_info,
				void __user *arg)
{
	struct btrfs_ioctl_fs_info_args *fi_args;
	struct btrfs_device *device;
	struct btrfs_fs_devices *fs_devices = fs_info->fs_devices;
	int ret = 0;

	fi_args = kzalloc(sizeof(*fi_args), GFP_KERNEL);
	if (!fi_args)
		return -ENOMEM;

	rcu_read_lock();
	fi_args->num_devices = fs_devices->num_devices;

	list_for_each_entry_rcu(device, &fs_devices->devices, dev_list) {
		if (device->devid > fi_args->max_id)
			fi_args->max_id = device->devid;
	}
	rcu_read_unlock();

	memcpy(&fi_args->fsid, fs_devices->fsid, sizeof(fi_args->fsid));
	fi_args->nodesize = fs_info->nodesize;
	fi_args->sectorsize = fs_info->sectorsize;
	fi_args->clone_alignment = fs_info->sectorsize;

	if (copy_to_user(arg, fi_args, sizeof(*fi_args)))
		ret = -EFAULT;

	kfree(fi_args);
	return ret;
}

static long btrfs_ioctl_dev_info(struct btrfs_fs_info *fs_info,
				 void __user *arg)
{
	struct btrfs_ioctl_dev_info_args *di_args;
	struct btrfs_device *dev;
	int ret = 0;
	char *s_uuid = NULL;

	di_args = memdup_user(arg, sizeof(*di_args));
	if (IS_ERR(di_args))
		return PTR_ERR(di_args);

	if (!btrfs_is_empty_uuid(di_args->uuid))
		s_uuid = di_args->uuid;

	rcu_read_lock();
	dev = btrfs_find_device(fs_info, di_args->devid, s_uuid, NULL);

	if (!dev) {
		ret = -ENODEV;
		goto out;
	}

	di_args->devid = dev->devid;
	di_args->bytes_used = btrfs_device_get_bytes_used(dev);
	di_args->total_bytes = btrfs_device_get_total_bytes(dev);
	memcpy(di_args->uuid, dev->uuid, sizeof(di_args->uuid));
	if (dev->name) {
		strncpy(di_args->path, rcu_str_deref(dev->name),
				sizeof(di_args->path) - 1);
		di_args->path[sizeof(di_args->path) - 1] = 0;
	} else {
		di_args->path[0] = '\0';
	}

out:
	rcu_read_unlock();
	if (ret == 0 && copy_to_user(arg, di_args, sizeof(*di_args)))
		ret = -EFAULT;

	kfree(di_args);
	return ret;
}

static void btrfs_double_inode_unlock(struct inode *inode1, struct inode *inode2)
{
	inode_unlock(inode1);
	inode_unlock(inode2);
}

static void btrfs_double_inode_lock(struct inode *inode1, struct inode *inode2)
{
	if (inode1 < inode2)
		swap(inode1, inode2);

	inode_lock_nested(inode1, I_MUTEX_PARENT);
	inode_lock_nested(inode2, I_MUTEX_CHILD);
}

static int btrfs_extent_same_range(struct inode *src, u64 loff, u64 olen,
				   struct inode *dst, u64 dst_loff)
{
	u64 bs = BTRFS_I(src)->root->fs_info->sb->s_blocksize;
	int ret;
	u64 len = olen;

<<<<<<< HEAD
	ret = extent_same_check_offsets(src, loff, &len, olen);
	if (ret)
		return ret;

	ret = extent_same_check_offsets(dst, dst_loff, &len, olen);
	if (ret)
		return ret;

	if (same_inode) {
		/*
		 * Single inode case wants the same checks, except we
		 * don't want our length pushed out past i_size as
		 * comparing that data range makes no sense.
		 *
		 * extent_same_check_offsets() will do this for an
		 * unaligned length at i_size, so catch it here and
		 * reject the request.
		 *
		 * This effectively means we require aligned extents
		 * for the single-inode case, whereas the other cases
		 * allow an unaligned length so long as it ends at
		 * i_size.
		 */
		if (len != olen)
			return -EINVAL;

		/* Check for overlapping ranges */
		if (dst_loff + len > loff && dst_loff < loff + len)
			return -EINVAL;

		same_lock_start = min_t(u64, loff, dst_loff);
		same_lock_len = max_t(u64, loff, dst_loff) + len - same_lock_start;
	} else {
		/*
		 * If the source and destination inodes are different, the
		 * source's range end offset matches the source's i_size, that
		 * i_size is not a multiple of the sector size, and the
		 * destination range does not go past the destination's i_size,
		 * we must round down the length to the nearest sector size
		 * multiple. If we don't do this adjustment we end replacing
		 * with zeroes the bytes in the range that starts at the
		 * deduplication range's end offset and ends at the next sector
		 * size multiple.
		 */
		if (loff + olen == i_size_read(src) &&
		    dst_loff + len < i_size_read(dst)) {
			const u64 sz = BTRFS_I(src)->root->fs_info->sectorsize;

			len = round_down(i_size_read(src), sz) - loff;
			if (len == 0)
				return 0;
			olen = len;
		}
	}

again:
	ret = btrfs_cmp_data_prepare(src, loff, dst, dst_loff, olen, cmp);
	if (ret)
		return ret;

	if (same_inode)
		ret = lock_extent_range(src, same_lock_start, same_lock_len,
					false);
	else
		ret = btrfs_double_extent_lock(src, loff, dst, dst_loff, len,
					       false);
=======
	if (loff + len == src->i_size)
		len = ALIGN(src->i_size, bs) - loff;
>>>>>>> cf26057a
	/*
	 * For same inode case we don't want our length pushed out past i_size
	 * as comparing that data range makes no sense.
	 *
	 * This effectively means we require aligned extents for the single
	 * inode case, whereas the other cases allow an unaligned length so long
	 * as it ends at i_size.
	 */
	if (dst == src && len != olen)
		return -EINVAL;

	/*
	 * Lock destination range to serialize with concurrent readpages().
	 */
	lock_extent(&BTRFS_I(dst)->io_tree, dst_loff, dst_loff + len - 1);
	ret = btrfs_clone(src, dst, loff, olen, len, dst_loff, 1);
	unlock_extent(&BTRFS_I(dst)->io_tree, dst_loff, dst_loff + len - 1);

	return ret;
}

#define BTRFS_MAX_DEDUPE_LEN	SZ_16M

static int btrfs_extent_same(struct inode *src, u64 loff, u64 olen,
			     struct inode *dst, u64 dst_loff)
{
	int ret;
	int num_pages = PAGE_ALIGN(BTRFS_MAX_DEDUPE_LEN) >> PAGE_SHIFT;
	u64 i, tail_len, chunk_count;

	/* don't make the dst file partly checksummed */
	if ((BTRFS_I(src)->flags & BTRFS_INODE_NODATASUM) !=
	    (BTRFS_I(dst)->flags & BTRFS_INODE_NODATASUM))
		return -EINVAL;

	if (IS_SWAPFILE(src) || IS_SWAPFILE(dst))
		return -ETXTBSY;

	tail_len = olen % BTRFS_MAX_DEDUPE_LEN;
	chunk_count = div_u64(olen, BTRFS_MAX_DEDUPE_LEN);
	if (chunk_count == 0)
		num_pages = PAGE_ALIGN(tail_len) >> PAGE_SHIFT;

	for (i = 0; i < chunk_count; i++) {
		ret = btrfs_extent_same_range(src, loff, BTRFS_MAX_DEDUPE_LEN,
					      dst, dst_loff);
		if (ret)
			return ret;

		loff += BTRFS_MAX_DEDUPE_LEN;
		dst_loff += BTRFS_MAX_DEDUPE_LEN;
	}

	if (tail_len > 0)
		ret = btrfs_extent_same_range(src, loff, tail_len, dst,
					      dst_loff);

	return ret;
}

static int clone_finish_inode_update(struct btrfs_trans_handle *trans,
				     struct inode *inode,
				     u64 endoff,
				     const u64 destoff,
				     const u64 olen,
				     int no_time_update)
{
	struct btrfs_root *root = BTRFS_I(inode)->root;
	int ret;

	inode_inc_iversion(inode);
	if (!no_time_update)
		inode->i_mtime = inode->i_ctime = current_time(inode);
	/*
	 * We round up to the block size at eof when determining which
	 * extents to clone above, but shouldn't round up the file size.
	 */
	if (endoff > destoff + olen)
		endoff = destoff + olen;
	if (endoff > inode->i_size)
		btrfs_i_size_write(BTRFS_I(inode), endoff);

	ret = btrfs_update_inode(trans, root, inode);
	if (ret) {
		btrfs_abort_transaction(trans, ret);
		btrfs_end_transaction(trans);
		goto out;
	}
	ret = btrfs_end_transaction(trans);
out:
	return ret;
}

static void clone_update_extent_map(struct btrfs_inode *inode,
				    const struct btrfs_trans_handle *trans,
				    const struct btrfs_path *path,
				    const u64 hole_offset,
				    const u64 hole_len)
{
	struct extent_map_tree *em_tree = &inode->extent_tree;
	struct extent_map *em;
	int ret;

	em = alloc_extent_map();
	if (!em) {
		set_bit(BTRFS_INODE_NEEDS_FULL_SYNC, &inode->runtime_flags);
		return;
	}

	if (path) {
		struct btrfs_file_extent_item *fi;

		fi = btrfs_item_ptr(path->nodes[0], path->slots[0],
				    struct btrfs_file_extent_item);
		btrfs_extent_item_to_extent_map(inode, path, fi, false, em);
		em->generation = -1;
		if (btrfs_file_extent_type(path->nodes[0], fi) ==
		    BTRFS_FILE_EXTENT_INLINE)
			set_bit(BTRFS_INODE_NEEDS_FULL_SYNC,
					&inode->runtime_flags);
	} else {
		em->start = hole_offset;
		em->len = hole_len;
		em->ram_bytes = em->len;
		em->orig_start = hole_offset;
		em->block_start = EXTENT_MAP_HOLE;
		em->block_len = 0;
		em->orig_block_len = 0;
		em->compress_type = BTRFS_COMPRESS_NONE;
		em->generation = trans->transid;
	}

	while (1) {
		write_lock(&em_tree->lock);
		ret = add_extent_mapping(em_tree, em, 1);
		write_unlock(&em_tree->lock);
		if (ret != -EEXIST) {
			free_extent_map(em);
			break;
		}
		btrfs_drop_extent_cache(inode, em->start,
					em->start + em->len - 1, 0);
	}

	if (ret)
		set_bit(BTRFS_INODE_NEEDS_FULL_SYNC, &inode->runtime_flags);
}

/*
 * Make sure we do not end up inserting an inline extent into a file that has
 * already other (non-inline) extents. If a file has an inline extent it can
 * not have any other extents and the (single) inline extent must start at the
 * file offset 0. Failing to respect these rules will lead to file corruption,
 * resulting in EIO errors on read/write operations, hitting BUG_ON's in mm, etc
 *
 * We can have extents that have been already written to disk or we can have
 * dirty ranges still in delalloc, in which case the extent maps and items are
 * created only when we run delalloc, and the delalloc ranges might fall outside
 * the range we are currently locking in the inode's io tree. So we check the
 * inode's i_size because of that (i_size updates are done while holding the
 * i_mutex, which we are holding here).
 * We also check to see if the inode has a size not greater than "datal" but has
 * extents beyond it, due to an fallocate with FALLOC_FL_KEEP_SIZE (and we are
 * protected against such concurrent fallocate calls by the i_mutex).
 *
 * If the file has no extents but a size greater than datal, do not allow the
 * copy because we would need turn the inline extent into a non-inline one (even
 * with NO_HOLES enabled). If we find our destination inode only has one inline
 * extent, just overwrite it with the source inline extent if its size is less
 * than the source extent's size, or we could copy the source inline extent's
 * data into the destination inode's inline extent if the later is greater then
 * the former.
 */
static int clone_copy_inline_extent(struct inode *dst,
				    struct btrfs_trans_handle *trans,
				    struct btrfs_path *path,
				    struct btrfs_key *new_key,
				    const u64 drop_start,
				    const u64 datal,
				    const u64 skip,
				    const u64 size,
				    char *inline_data)
{
	struct btrfs_fs_info *fs_info = btrfs_sb(dst->i_sb);
	struct btrfs_root *root = BTRFS_I(dst)->root;
	const u64 aligned_end = ALIGN(new_key->offset + datal,
				      fs_info->sectorsize);
	int ret;
	struct btrfs_key key;

	if (new_key->offset > 0)
		return -EOPNOTSUPP;

	key.objectid = btrfs_ino(BTRFS_I(dst));
	key.type = BTRFS_EXTENT_DATA_KEY;
	key.offset = 0;
	ret = btrfs_search_slot(NULL, root, &key, path, 0, 0);
	if (ret < 0) {
		return ret;
	} else if (ret > 0) {
		if (path->slots[0] >= btrfs_header_nritems(path->nodes[0])) {
			ret = btrfs_next_leaf(root, path);
			if (ret < 0)
				return ret;
			else if (ret > 0)
				goto copy_inline_extent;
		}
		btrfs_item_key_to_cpu(path->nodes[0], &key, path->slots[0]);
		if (key.objectid == btrfs_ino(BTRFS_I(dst)) &&
		    key.type == BTRFS_EXTENT_DATA_KEY) {
			ASSERT(key.offset > 0);
			return -EOPNOTSUPP;
		}
	} else if (i_size_read(dst) <= datal) {
		struct btrfs_file_extent_item *ei;
		u64 ext_len;

		/*
		 * If the file size is <= datal, make sure there are no other
		 * extents following (can happen do to an fallocate call with
		 * the flag FALLOC_FL_KEEP_SIZE).
		 */
		ei = btrfs_item_ptr(path->nodes[0], path->slots[0],
				    struct btrfs_file_extent_item);
		/*
		 * If it's an inline extent, it can not have other extents
		 * following it.
		 */
		if (btrfs_file_extent_type(path->nodes[0], ei) ==
		    BTRFS_FILE_EXTENT_INLINE)
			goto copy_inline_extent;

		ext_len = btrfs_file_extent_num_bytes(path->nodes[0], ei);
		if (ext_len > aligned_end)
			return -EOPNOTSUPP;

		ret = btrfs_next_item(root, path);
		if (ret < 0) {
			return ret;
		} else if (ret == 0) {
			btrfs_item_key_to_cpu(path->nodes[0], &key,
					      path->slots[0]);
			if (key.objectid == btrfs_ino(BTRFS_I(dst)) &&
			    key.type == BTRFS_EXTENT_DATA_KEY)
				return -EOPNOTSUPP;
		}
	}

copy_inline_extent:
	/*
	 * We have no extent items, or we have an extent at offset 0 which may
	 * or may not be inlined. All these cases are dealt the same way.
	 */
	if (i_size_read(dst) > datal) {
		/*
		 * If the destination inode has an inline extent...
		 * This would require copying the data from the source inline
		 * extent into the beginning of the destination's inline extent.
		 * But this is really complex, both extents can be compressed
		 * or just one of them, which would require decompressing and
		 * re-compressing data (which could increase the new compressed
		 * size, not allowing the compressed data to fit anymore in an
		 * inline extent).
		 * So just don't support this case for now (it should be rare,
		 * we are not really saving space when cloning inline extents).
		 */
		return -EOPNOTSUPP;
	}

	btrfs_release_path(path);
	ret = btrfs_drop_extents(trans, root, dst, drop_start, aligned_end, 1);
	if (ret)
		return ret;
	ret = btrfs_insert_empty_item(trans, root, path, new_key, size);
	if (ret)
		return ret;

	if (skip) {
		const u32 start = btrfs_file_extent_calc_inline_size(0);

		memmove(inline_data + start, inline_data + start + skip, datal);
	}

	write_extent_buffer(path->nodes[0], inline_data,
			    btrfs_item_ptr_offset(path->nodes[0],
						  path->slots[0]),
			    size);
	inode_add_bytes(dst, datal);

	return 0;
}

/**
 * btrfs_clone() - clone a range from inode file to another
 *
 * @src: Inode to clone from
 * @inode: Inode to clone to
 * @off: Offset within source to start clone from
 * @olen: Original length, passed by user, of range to clone
 * @olen_aligned: Block-aligned value of olen
 * @destoff: Offset within @inode to start clone
 * @no_time_update: Whether to update mtime/ctime on the target inode
 */
static int btrfs_clone(struct inode *src, struct inode *inode,
		       const u64 off, const u64 olen, const u64 olen_aligned,
		       const u64 destoff, int no_time_update)
{
	struct btrfs_fs_info *fs_info = btrfs_sb(inode->i_sb);
	struct btrfs_root *root = BTRFS_I(inode)->root;
	struct btrfs_path *path = NULL;
	struct extent_buffer *leaf;
	struct btrfs_trans_handle *trans;
	char *buf = NULL;
	struct btrfs_key key;
	u32 nritems;
	int slot;
	int ret;
	const u64 len = olen_aligned;
	u64 last_dest_end = destoff;

	ret = -ENOMEM;
	buf = kvmalloc(fs_info->nodesize, GFP_KERNEL);
	if (!buf)
		return ret;

	path = btrfs_alloc_path();
	if (!path) {
		kvfree(buf);
		return ret;
	}

	path->reada = READA_FORWARD;
	/* clone data */
	key.objectid = btrfs_ino(BTRFS_I(src));
	key.type = BTRFS_EXTENT_DATA_KEY;
	key.offset = off;

	while (1) {
		u64 next_key_min_offset = key.offset + 1;

		/*
		 * note the key will change type as we walk through the
		 * tree.
		 */
		path->leave_spinning = 1;
		ret = btrfs_search_slot(NULL, BTRFS_I(src)->root, &key, path,
				0, 0);
		if (ret < 0)
			goto out;
		/*
		 * First search, if no extent item that starts at offset off was
		 * found but the previous item is an extent item, it's possible
		 * it might overlap our target range, therefore process it.
		 */
		if (key.offset == off && ret > 0 && path->slots[0] > 0) {
			btrfs_item_key_to_cpu(path->nodes[0], &key,
					      path->slots[0] - 1);
			if (key.type == BTRFS_EXTENT_DATA_KEY)
				path->slots[0]--;
		}

		nritems = btrfs_header_nritems(path->nodes[0]);
process_slot:
		if (path->slots[0] >= nritems) {
			ret = btrfs_next_leaf(BTRFS_I(src)->root, path);
			if (ret < 0)
				goto out;
			if (ret > 0)
				break;
			nritems = btrfs_header_nritems(path->nodes[0]);
		}
		leaf = path->nodes[0];
		slot = path->slots[0];

		btrfs_item_key_to_cpu(leaf, &key, slot);
		if (key.type > BTRFS_EXTENT_DATA_KEY ||
		    key.objectid != btrfs_ino(BTRFS_I(src)))
			break;

		if (key.type == BTRFS_EXTENT_DATA_KEY) {
			struct btrfs_file_extent_item *extent;
			int type;
			u32 size;
			struct btrfs_key new_key;
			u64 disko = 0, diskl = 0;
			u64 datao = 0, datal = 0;
			u8 comp;
			u64 drop_start;

			extent = btrfs_item_ptr(leaf, slot,
						struct btrfs_file_extent_item);
			comp = btrfs_file_extent_compression(leaf, extent);
			type = btrfs_file_extent_type(leaf, extent);
			if (type == BTRFS_FILE_EXTENT_REG ||
			    type == BTRFS_FILE_EXTENT_PREALLOC) {
				disko = btrfs_file_extent_disk_bytenr(leaf,
								      extent);
				diskl = btrfs_file_extent_disk_num_bytes(leaf,
								 extent);
				datao = btrfs_file_extent_offset(leaf, extent);
				datal = btrfs_file_extent_num_bytes(leaf,
								    extent);
			} else if (type == BTRFS_FILE_EXTENT_INLINE) {
				/* take upper bound, may be compressed */
				datal = btrfs_file_extent_ram_bytes(leaf,
								    extent);
			}

			/*
			 * The first search might have left us at an extent
			 * item that ends before our target range's start, can
			 * happen if we have holes and NO_HOLES feature enabled.
			 */
			if (key.offset + datal <= off) {
				path->slots[0]++;
				goto process_slot;
			} else if (key.offset >= off + len) {
				break;
			}
			next_key_min_offset = key.offset + datal;
			size = btrfs_item_size_nr(leaf, slot);
			read_extent_buffer(leaf, buf,
					   btrfs_item_ptr_offset(leaf, slot),
					   size);

			btrfs_release_path(path);
			path->leave_spinning = 0;

			memcpy(&new_key, &key, sizeof(new_key));
			new_key.objectid = btrfs_ino(BTRFS_I(inode));
			if (off <= key.offset)
				new_key.offset = key.offset + destoff - off;
			else
				new_key.offset = destoff;

			/*
			 * Deal with a hole that doesn't have an extent item
			 * that represents it (NO_HOLES feature enabled).
			 * This hole is either in the middle of the cloning
			 * range or at the beginning (fully overlaps it or
			 * partially overlaps it).
			 */
			if (new_key.offset != last_dest_end)
				drop_start = last_dest_end;
			else
				drop_start = new_key.offset;

			/*
			 * 1 - adjusting old extent (we may have to split it)
			 * 1 - add new extent
			 * 1 - inode update
			 */
			trans = btrfs_start_transaction(root, 3);
			if (IS_ERR(trans)) {
				ret = PTR_ERR(trans);
				goto out;
			}

			if (type == BTRFS_FILE_EXTENT_REG ||
			    type == BTRFS_FILE_EXTENT_PREALLOC) {
				/*
				 *    a  | --- range to clone ---|  b
				 * | ------------- extent ------------- |
				 */

				/* subtract range b */
				if (key.offset + datal > off + len)
					datal = off + len - key.offset;

				/* subtract range a */
				if (off > key.offset) {
					datao += off - key.offset;
					datal -= off - key.offset;
				}

				ret = btrfs_drop_extents(trans, root, inode,
							 drop_start,
							 new_key.offset + datal,
							 1);
				if (ret) {
					if (ret != -EOPNOTSUPP)
						btrfs_abort_transaction(trans,
									ret);
					btrfs_end_transaction(trans);
					goto out;
				}

				ret = btrfs_insert_empty_item(trans, root, path,
							      &new_key, size);
				if (ret) {
					btrfs_abort_transaction(trans, ret);
					btrfs_end_transaction(trans);
					goto out;
				}

				leaf = path->nodes[0];
				slot = path->slots[0];
				write_extent_buffer(leaf, buf,
					    btrfs_item_ptr_offset(leaf, slot),
					    size);

				extent = btrfs_item_ptr(leaf, slot,
						struct btrfs_file_extent_item);

				/* disko == 0 means it's a hole */
				if (!disko)
					datao = 0;

				btrfs_set_file_extent_offset(leaf, extent,
							     datao);
				btrfs_set_file_extent_num_bytes(leaf, extent,
								datal);

				if (disko) {
					inode_add_bytes(inode, datal);
					ret = btrfs_inc_extent_ref(trans,
							root,
							disko, diskl, 0,
							root->root_key.objectid,
							btrfs_ino(BTRFS_I(inode)),
							new_key.offset - datao);
					if (ret) {
						btrfs_abort_transaction(trans,
									ret);
						btrfs_end_transaction(trans);
						goto out;

					}
				}
			} else if (type == BTRFS_FILE_EXTENT_INLINE) {
				u64 skip = 0;
				u64 trim = 0;

				if (off > key.offset) {
					skip = off - key.offset;
					new_key.offset += skip;
				}

				if (key.offset + datal > off + len)
					trim = key.offset + datal - (off + len);

				if (comp && (skip || trim)) {
					ret = -EINVAL;
					btrfs_end_transaction(trans);
					goto out;
				}
				size -= skip + trim;
				datal -= skip + trim;

				ret = clone_copy_inline_extent(inode,
							       trans, path,
							       &new_key,
							       drop_start,
							       datal,
							       skip, size, buf);
				if (ret) {
					if (ret != -EOPNOTSUPP)
						btrfs_abort_transaction(trans,
									ret);
					btrfs_end_transaction(trans);
					goto out;
				}
				leaf = path->nodes[0];
				slot = path->slots[0];
			}

			/* If we have an implicit hole (NO_HOLES feature). */
			if (drop_start < new_key.offset)
				clone_update_extent_map(BTRFS_I(inode), trans,
						NULL, drop_start,
						new_key.offset - drop_start);

			clone_update_extent_map(BTRFS_I(inode), trans,
					path, 0, 0);

			btrfs_mark_buffer_dirty(leaf);
			btrfs_release_path(path);

			last_dest_end = ALIGN(new_key.offset + datal,
					      fs_info->sectorsize);
			ret = clone_finish_inode_update(trans, inode,
							last_dest_end,
							destoff, olen,
							no_time_update);
			if (ret)
				goto out;
			if (new_key.offset + datal >= destoff + len)
				break;
		}
		btrfs_release_path(path);
		key.offset = next_key_min_offset;

		if (fatal_signal_pending(current)) {
			ret = -EINTR;
			goto out;
		}
	}
	ret = 0;

	if (last_dest_end < destoff + len) {
		/*
		 * We have an implicit hole (NO_HOLES feature is enabled) that
		 * fully or partially overlaps our cloning range at its end.
		 */
		btrfs_release_path(path);

		/*
		 * 1 - remove extent(s)
		 * 1 - inode update
		 */
		trans = btrfs_start_transaction(root, 2);
		if (IS_ERR(trans)) {
			ret = PTR_ERR(trans);
			goto out;
		}
		ret = btrfs_drop_extents(trans, root, inode,
					 last_dest_end, destoff + len, 1);
		if (ret) {
			if (ret != -EOPNOTSUPP)
				btrfs_abort_transaction(trans, ret);
			btrfs_end_transaction(trans);
			goto out;
		}
		clone_update_extent_map(BTRFS_I(inode), trans, NULL,
				last_dest_end,
				destoff + len - last_dest_end);
		ret = clone_finish_inode_update(trans, inode, destoff + len,
						destoff, olen, no_time_update);
	}

out:
	btrfs_free_path(path);
	kvfree(buf);
	return ret;
}

static noinline int btrfs_clone_files(struct file *file, struct file *file_src,
					u64 off, u64 olen, u64 destoff)
{
	struct inode *inode = file_inode(file);
	struct inode *src = file_inode(file_src);
	struct btrfs_fs_info *fs_info = btrfs_sb(inode->i_sb);
	int ret;
	u64 len = olen;
	u64 bs = fs_info->sb->s_blocksize;

	/*
	 * TODO:
	 * - split compressed inline extents.  annoying: we need to
	 *   decompress into destination's address_space (the file offset
	 *   may change, so source mapping won't do), then recompress (or
	 *   otherwise reinsert) a subrange.
	 *
	 * - split destination inode's inline extents.  The inline extents can
	 *   be either compressed or non-compressed.
	 */

	/* don't make the dst file partly checksummed */
	if ((BTRFS_I(src)->flags & BTRFS_INODE_NODATASUM) !=
	    (BTRFS_I(inode)->flags & BTRFS_INODE_NODATASUM))
		return -EINVAL;

<<<<<<< HEAD
	/* determine range to clone */
	ret = -EINVAL;
	if (off + len > src->i_size || off + len < off)
		goto out_unlock;
	if (len == 0)
		olen = len = src->i_size - off;
	/*
	 * If we extend to eof, continue to block boundary if and only if the
	 * destination end offset matches the destination file's size, otherwise
	 * we would be corrupting data by placing the eof block into the middle
	 * of a file.
	 */
	if (off + len == src->i_size) {
		if (!IS_ALIGNED(len, bs) && destoff + len < inode->i_size)
			goto out_unlock;
=======
	if (IS_SWAPFILE(src) || IS_SWAPFILE(inode))
		return -ETXTBSY;

	/*
	 * VFS's generic_remap_file_range_prep() protects us from cloning the
	 * eof block into the middle of a file, which would result in corruption
	 * if the file size is not blocksize aligned. So we don't need to check
	 * for that case here.
	 */
	if (off + len == src->i_size)
>>>>>>> cf26057a
		len = ALIGN(src->i_size, bs) - off;
	}

	if (destoff > inode->i_size) {
		ret = btrfs_cont_expand(inode, inode->i_size, destoff);
		if (ret)
			return ret;
	}

	/*
	 * Lock destination range to serialize with concurrent readpages().
	 */
	lock_extent(&BTRFS_I(inode)->io_tree, destoff, destoff + len - 1);
	ret = btrfs_clone(src, inode, off, olen, len, destoff, 0);
	unlock_extent(&BTRFS_I(inode)->io_tree, destoff, destoff + len - 1);
	/*
	 * Truncate page cache pages so that future reads will see the cloned
	 * data immediately and not the previous data.
	 */
	truncate_inode_pages_range(&inode->i_data,
				round_down(destoff, PAGE_SIZE),
				round_up(destoff + len, PAGE_SIZE) - 1);

	return ret;
}

static int btrfs_remap_file_range_prep(struct file *file_in, loff_t pos_in,
				       struct file *file_out, loff_t pos_out,
				       loff_t *len, unsigned int remap_flags)
{
	struct inode *inode_in = file_inode(file_in);
	struct inode *inode_out = file_inode(file_out);
	u64 bs = BTRFS_I(inode_out)->root->fs_info->sb->s_blocksize;
	bool same_inode = inode_out == inode_in;
	u64 wb_len;
	int ret;

	if (!(remap_flags & REMAP_FILE_DEDUP)) {
		struct btrfs_root *root_out = BTRFS_I(inode_out)->root;

		if (btrfs_root_readonly(root_out))
			return -EROFS;

		if (file_in->f_path.mnt != file_out->f_path.mnt ||
		    inode_in->i_sb != inode_out->i_sb)
			return -EXDEV;
	}

	if (same_inode)
		inode_lock(inode_in);
	else
		btrfs_double_inode_lock(inode_in, inode_out);

	/*
	 * Now that the inodes are locked, we need to start writeback ourselves
	 * and can not rely on the writeback from the VFS's generic helper
	 * generic_remap_file_range_prep() because:
	 *
	 * 1) For compression we must call filemap_fdatawrite_range() range
	 *    twice (btrfs_fdatawrite_range() does it for us), and the generic
	 *    helper only calls it once;
	 *
	 * 2) filemap_fdatawrite_range(), called by the generic helper only
	 *    waits for the writeback to complete, i.e. for IO to be done, and
	 *    not for the ordered extents to complete. We need to wait for them
	 *    to complete so that new file extent items are in the fs tree.
	 */
	if (*len == 0 && !(remap_flags & REMAP_FILE_DEDUP))
		wb_len = ALIGN(inode_in->i_size, bs) - ALIGN_DOWN(pos_in, bs);
	else
		wb_len = ALIGN(*len, bs);

	/*
	 * Since we don't lock ranges, wait for ongoing lockless dio writes (as
	 * any in progress could create its ordered extents after we wait for
	 * existing ordered extents below).
	 */
	inode_dio_wait(inode_in);
	if (!same_inode)
		inode_dio_wait(inode_out);

	ret = btrfs_wait_ordered_range(inode_in, ALIGN_DOWN(pos_in, bs),
				       wb_len);
	if (ret < 0)
		goto out_unlock;
	ret = btrfs_wait_ordered_range(inode_out, ALIGN_DOWN(pos_out, bs),
				       wb_len);
	if (ret < 0)
		goto out_unlock;

	ret = generic_remap_file_range_prep(file_in, pos_in, file_out, pos_out,
					    len, remap_flags);
	if (ret < 0 || *len == 0)
		goto out_unlock;

	return 0;

 out_unlock:
	if (same_inode)
		inode_unlock(inode_in);
	else
		btrfs_double_inode_unlock(inode_in, inode_out);

	return ret;
}

loff_t btrfs_remap_file_range(struct file *src_file, loff_t off,
		struct file *dst_file, loff_t destoff, loff_t len,
		unsigned int remap_flags)
{
<<<<<<< HEAD
=======
	struct inode *src_inode = file_inode(src_file);
	struct inode *dst_inode = file_inode(dst_file);
	bool same_inode = dst_inode == src_inode;
>>>>>>> cf26057a
	int ret;

	if (remap_flags & ~(REMAP_FILE_DEDUP | REMAP_FILE_ADVISORY))
		return -EINVAL;

<<<<<<< HEAD
	if (remap_flags & REMAP_FILE_DEDUP) {
		struct inode *src = file_inode(src_file);
		struct inode *dst = file_inode(dst_file);
		u64 bs = BTRFS_I(src)->root->fs_info->sb->s_blocksize;

		if (WARN_ON_ONCE(bs < PAGE_SIZE)) {
			/*
			 * Btrfs does not support blocksize < page_size. As a
			 * result, btrfs_cmp_data() won't correctly handle
			 * this situation without an update.
			 */
			return -EINVAL;
		}

		ret = btrfs_extent_same(src, off, len, dst, destoff);
	} else {
		ret = btrfs_clone_files(dst_file, src_file, off, len, destoff);
	}
=======
	ret = btrfs_remap_file_range_prep(src_file, off, dst_file, destoff,
					  &len, remap_flags);
	if (ret < 0 || len == 0)
		return ret;

	if (remap_flags & REMAP_FILE_DEDUP)
		ret = btrfs_extent_same(src_inode, off, len, dst_inode, destoff);
	else
		ret = btrfs_clone_files(dst_file, src_file, off, len, destoff);

	if (same_inode)
		inode_unlock(src_inode);
	else
		btrfs_double_inode_unlock(src_inode, dst_inode);

>>>>>>> cf26057a
	return ret < 0 ? ret : len;
}

static long btrfs_ioctl_default_subvol(struct file *file, void __user *argp)
{
	struct inode *inode = file_inode(file);
	struct btrfs_fs_info *fs_info = btrfs_sb(inode->i_sb);
	struct btrfs_root *root = BTRFS_I(inode)->root;
	struct btrfs_root *new_root;
	struct btrfs_dir_item *di;
	struct btrfs_trans_handle *trans;
	struct btrfs_path *path;
	struct btrfs_key location;
	struct btrfs_disk_key disk_key;
	u64 objectid = 0;
	u64 dir_id;
	int ret;

	if (!capable(CAP_SYS_ADMIN))
		return -EPERM;

	ret = mnt_want_write_file(file);
	if (ret)
		return ret;

	if (copy_from_user(&objectid, argp, sizeof(objectid))) {
		ret = -EFAULT;
		goto out;
	}

	if (!objectid)
		objectid = BTRFS_FS_TREE_OBJECTID;

	location.objectid = objectid;
	location.type = BTRFS_ROOT_ITEM_KEY;
	location.offset = (u64)-1;

	new_root = btrfs_read_fs_root_no_name(fs_info, &location);
	if (IS_ERR(new_root)) {
		ret = PTR_ERR(new_root);
		goto out;
	}
	if (!is_fstree(new_root->root_key.objectid)) {
		ret = -ENOENT;
		goto out;
	}

	path = btrfs_alloc_path();
	if (!path) {
		ret = -ENOMEM;
		goto out;
	}
	path->leave_spinning = 1;

	trans = btrfs_start_transaction(root, 1);
	if (IS_ERR(trans)) {
		btrfs_free_path(path);
		ret = PTR_ERR(trans);
		goto out;
	}

	dir_id = btrfs_super_root_dir(fs_info->super_copy);
	di = btrfs_lookup_dir_item(trans, fs_info->tree_root, path,
				   dir_id, "default", 7, 1);
	if (IS_ERR_OR_NULL(di)) {
		btrfs_free_path(path);
		btrfs_end_transaction(trans);
		btrfs_err(fs_info,
			  "Umm, you don't have the default diritem, this isn't going to work");
		ret = -ENOENT;
		goto out;
	}

	btrfs_cpu_key_to_disk(&disk_key, &new_root->root_key);
	btrfs_set_dir_item_key(path->nodes[0], di, &disk_key);
	btrfs_mark_buffer_dirty(path->nodes[0]);
	btrfs_free_path(path);

	btrfs_set_fs_incompat(fs_info, DEFAULT_SUBVOL);
	btrfs_end_transaction(trans);
out:
	mnt_drop_write_file(file);
	return ret;
}

static void get_block_group_info(struct list_head *groups_list,
				 struct btrfs_ioctl_space_info *space)
{
	struct btrfs_block_group_cache *block_group;

	space->total_bytes = 0;
	space->used_bytes = 0;
	space->flags = 0;
	list_for_each_entry(block_group, groups_list, list) {
		space->flags = block_group->flags;
		space->total_bytes += block_group->key.offset;
		space->used_bytes +=
			btrfs_block_group_used(&block_group->item);
	}
}

static long btrfs_ioctl_space_info(struct btrfs_fs_info *fs_info,
				   void __user *arg)
{
	struct btrfs_ioctl_space_args space_args;
	struct btrfs_ioctl_space_info space;
	struct btrfs_ioctl_space_info *dest;
	struct btrfs_ioctl_space_info *dest_orig;
	struct btrfs_ioctl_space_info __user *user_dest;
	struct btrfs_space_info *info;
	static const u64 types[] = {
		BTRFS_BLOCK_GROUP_DATA,
		BTRFS_BLOCK_GROUP_SYSTEM,
		BTRFS_BLOCK_GROUP_METADATA,
		BTRFS_BLOCK_GROUP_DATA | BTRFS_BLOCK_GROUP_METADATA
	};
	int num_types = 4;
	int alloc_size;
	int ret = 0;
	u64 slot_count = 0;
	int i, c;

	if (copy_from_user(&space_args,
			   (struct btrfs_ioctl_space_args __user *)arg,
			   sizeof(space_args)))
		return -EFAULT;

	for (i = 0; i < num_types; i++) {
		struct btrfs_space_info *tmp;

		info = NULL;
		rcu_read_lock();
		list_for_each_entry_rcu(tmp, &fs_info->space_info,
					list) {
			if (tmp->flags == types[i]) {
				info = tmp;
				break;
			}
		}
		rcu_read_unlock();

		if (!info)
			continue;

		down_read(&info->groups_sem);
		for (c = 0; c < BTRFS_NR_RAID_TYPES; c++) {
			if (!list_empty(&info->block_groups[c]))
				slot_count++;
		}
		up_read(&info->groups_sem);
	}

	/*
	 * Global block reserve, exported as a space_info
	 */
	slot_count++;

	/* space_slots == 0 means they are asking for a count */
	if (space_args.space_slots == 0) {
		space_args.total_spaces = slot_count;
		goto out;
	}

	slot_count = min_t(u64, space_args.space_slots, slot_count);

	alloc_size = sizeof(*dest) * slot_count;

	/* we generally have at most 6 or so space infos, one for each raid
	 * level.  So, a whole page should be more than enough for everyone
	 */
	if (alloc_size > PAGE_SIZE)
		return -ENOMEM;

	space_args.total_spaces = 0;
	dest = kmalloc(alloc_size, GFP_KERNEL);
	if (!dest)
		return -ENOMEM;
	dest_orig = dest;

	/* now we have a buffer to copy into */
	for (i = 0; i < num_types; i++) {
		struct btrfs_space_info *tmp;

		if (!slot_count)
			break;

		info = NULL;
		rcu_read_lock();
		list_for_each_entry_rcu(tmp, &fs_info->space_info,
					list) {
			if (tmp->flags == types[i]) {
				info = tmp;
				break;
			}
		}
		rcu_read_unlock();

		if (!info)
			continue;
		down_read(&info->groups_sem);
		for (c = 0; c < BTRFS_NR_RAID_TYPES; c++) {
			if (!list_empty(&info->block_groups[c])) {
				get_block_group_info(&info->block_groups[c],
						     &space);
				memcpy(dest, &space, sizeof(space));
				dest++;
				space_args.total_spaces++;
				slot_count--;
			}
			if (!slot_count)
				break;
		}
		up_read(&info->groups_sem);
	}

	/*
	 * Add global block reserve
	 */
	if (slot_count) {
		struct btrfs_block_rsv *block_rsv = &fs_info->global_block_rsv;

		spin_lock(&block_rsv->lock);
		space.total_bytes = block_rsv->size;
		space.used_bytes = block_rsv->size - block_rsv->reserved;
		spin_unlock(&block_rsv->lock);
		space.flags = BTRFS_SPACE_INFO_GLOBAL_RSV;
		memcpy(dest, &space, sizeof(space));
		space_args.total_spaces++;
	}

	user_dest = (struct btrfs_ioctl_space_info __user *)
		(arg + sizeof(struct btrfs_ioctl_space_args));

	if (copy_to_user(user_dest, dest_orig, alloc_size))
		ret = -EFAULT;

	kfree(dest_orig);
out:
	if (ret == 0 && copy_to_user(arg, &space_args, sizeof(space_args)))
		ret = -EFAULT;

	return ret;
}

static noinline long btrfs_ioctl_start_sync(struct btrfs_root *root,
					    void __user *argp)
{
	struct btrfs_trans_handle *trans;
	u64 transid;
	int ret;

	trans = btrfs_attach_transaction_barrier(root);
	if (IS_ERR(trans)) {
		if (PTR_ERR(trans) != -ENOENT)
			return PTR_ERR(trans);

		/* No running transaction, don't bother */
		transid = root->fs_info->last_trans_committed;
		goto out;
	}
	transid = trans->transid;
	ret = btrfs_commit_transaction_async(trans, 0);
	if (ret) {
		btrfs_end_transaction(trans);
		return ret;
	}
out:
	if (argp)
		if (copy_to_user(argp, &transid, sizeof(transid)))
			return -EFAULT;
	return 0;
}

static noinline long btrfs_ioctl_wait_sync(struct btrfs_fs_info *fs_info,
					   void __user *argp)
{
	u64 transid;

	if (argp) {
		if (copy_from_user(&transid, argp, sizeof(transid)))
			return -EFAULT;
	} else {
		transid = 0;  /* current trans */
	}
	return btrfs_wait_for_commit(fs_info, transid);
}

static long btrfs_ioctl_scrub(struct file *file, void __user *arg)
{
	struct btrfs_fs_info *fs_info = btrfs_sb(file_inode(file)->i_sb);
	struct btrfs_ioctl_scrub_args *sa;
	int ret;

	if (!capable(CAP_SYS_ADMIN))
		return -EPERM;

	sa = memdup_user(arg, sizeof(*sa));
	if (IS_ERR(sa))
		return PTR_ERR(sa);

	if (!(sa->flags & BTRFS_SCRUB_READONLY)) {
		ret = mnt_want_write_file(file);
		if (ret)
			goto out;
	}

	ret = btrfs_scrub_dev(fs_info, sa->devid, sa->start, sa->end,
			      &sa->progress, sa->flags & BTRFS_SCRUB_READONLY,
			      0);

	if (copy_to_user(arg, sa, sizeof(*sa)))
		ret = -EFAULT;

	if (!(sa->flags & BTRFS_SCRUB_READONLY))
		mnt_drop_write_file(file);
out:
	kfree(sa);
	return ret;
}

static long btrfs_ioctl_scrub_cancel(struct btrfs_fs_info *fs_info)
{
	if (!capable(CAP_SYS_ADMIN))
		return -EPERM;

	return btrfs_scrub_cancel(fs_info);
}

static long btrfs_ioctl_scrub_progress(struct btrfs_fs_info *fs_info,
				       void __user *arg)
{
	struct btrfs_ioctl_scrub_args *sa;
	int ret;

	if (!capable(CAP_SYS_ADMIN))
		return -EPERM;

	sa = memdup_user(arg, sizeof(*sa));
	if (IS_ERR(sa))
		return PTR_ERR(sa);

	ret = btrfs_scrub_progress(fs_info, sa->devid, &sa->progress);

	if (copy_to_user(arg, sa, sizeof(*sa)))
		ret = -EFAULT;

	kfree(sa);
	return ret;
}

static long btrfs_ioctl_get_dev_stats(struct btrfs_fs_info *fs_info,
				      void __user *arg)
{
	struct btrfs_ioctl_get_dev_stats *sa;
	int ret;

	sa = memdup_user(arg, sizeof(*sa));
	if (IS_ERR(sa))
		return PTR_ERR(sa);

	if ((sa->flags & BTRFS_DEV_STATS_RESET) && !capable(CAP_SYS_ADMIN)) {
		kfree(sa);
		return -EPERM;
	}

	ret = btrfs_get_dev_stats(fs_info, sa);

	if (copy_to_user(arg, sa, sizeof(*sa)))
		ret = -EFAULT;

	kfree(sa);
	return ret;
}

static long btrfs_ioctl_dev_replace(struct btrfs_fs_info *fs_info,
				    void __user *arg)
{
	struct btrfs_ioctl_dev_replace_args *p;
	int ret;

	if (!capable(CAP_SYS_ADMIN))
		return -EPERM;

	p = memdup_user(arg, sizeof(*p));
	if (IS_ERR(p))
		return PTR_ERR(p);

	switch (p->cmd) {
	case BTRFS_IOCTL_DEV_REPLACE_CMD_START:
		if (sb_rdonly(fs_info->sb)) {
			ret = -EROFS;
			goto out;
		}
		if (test_and_set_bit(BTRFS_FS_EXCL_OP, &fs_info->flags)) {
			ret = BTRFS_ERROR_DEV_EXCL_RUN_IN_PROGRESS;
		} else {
			ret = btrfs_dev_replace_by_ioctl(fs_info, p);
			clear_bit(BTRFS_FS_EXCL_OP, &fs_info->flags);
		}
		break;
	case BTRFS_IOCTL_DEV_REPLACE_CMD_STATUS:
		btrfs_dev_replace_status(fs_info, p);
		ret = 0;
		break;
	case BTRFS_IOCTL_DEV_REPLACE_CMD_CANCEL:
		p->result = btrfs_dev_replace_cancel(fs_info);
		ret = 0;
		break;
	default:
		ret = -EINVAL;
		break;
	}

	if (copy_to_user(arg, p, sizeof(*p)))
		ret = -EFAULT;
out:
	kfree(p);
	return ret;
}

static long btrfs_ioctl_ino_to_path(struct btrfs_root *root, void __user *arg)
{
	int ret = 0;
	int i;
	u64 rel_ptr;
	int size;
	struct btrfs_ioctl_ino_path_args *ipa = NULL;
	struct inode_fs_paths *ipath = NULL;
	struct btrfs_path *path;

	if (!capable(CAP_DAC_READ_SEARCH))
		return -EPERM;

	path = btrfs_alloc_path();
	if (!path) {
		ret = -ENOMEM;
		goto out;
	}

	ipa = memdup_user(arg, sizeof(*ipa));
	if (IS_ERR(ipa)) {
		ret = PTR_ERR(ipa);
		ipa = NULL;
		goto out;
	}

	size = min_t(u32, ipa->size, 4096);
	ipath = init_ipath(size, root, path);
	if (IS_ERR(ipath)) {
		ret = PTR_ERR(ipath);
		ipath = NULL;
		goto out;
	}

	ret = paths_from_inode(ipa->inum, ipath);
	if (ret < 0)
		goto out;

	for (i = 0; i < ipath->fspath->elem_cnt; ++i) {
		rel_ptr = ipath->fspath->val[i] -
			  (u64)(unsigned long)ipath->fspath->val;
		ipath->fspath->val[i] = rel_ptr;
	}

	ret = copy_to_user((void __user *)(unsigned long)ipa->fspath,
			   ipath->fspath, size);
	if (ret) {
		ret = -EFAULT;
		goto out;
	}

out:
	btrfs_free_path(path);
	free_ipath(ipath);
	kfree(ipa);

	return ret;
}

static int build_ino_list(u64 inum, u64 offset, u64 root, void *ctx)
{
	struct btrfs_data_container *inodes = ctx;
	const size_t c = 3 * sizeof(u64);

	if (inodes->bytes_left >= c) {
		inodes->bytes_left -= c;
		inodes->val[inodes->elem_cnt] = inum;
		inodes->val[inodes->elem_cnt + 1] = offset;
		inodes->val[inodes->elem_cnt + 2] = root;
		inodes->elem_cnt += 3;
	} else {
		inodes->bytes_missing += c - inodes->bytes_left;
		inodes->bytes_left = 0;
		inodes->elem_missed += 3;
	}

	return 0;
}

static long btrfs_ioctl_logical_to_ino(struct btrfs_fs_info *fs_info,
					void __user *arg, int version)
{
	int ret = 0;
	int size;
	struct btrfs_ioctl_logical_ino_args *loi;
	struct btrfs_data_container *inodes = NULL;
	struct btrfs_path *path = NULL;
	bool ignore_offset;

	if (!capable(CAP_SYS_ADMIN))
		return -EPERM;

	loi = memdup_user(arg, sizeof(*loi));
	if (IS_ERR(loi))
		return PTR_ERR(loi);

	if (version == 1) {
		ignore_offset = false;
		size = min_t(u32, loi->size, SZ_64K);
	} else {
		/* All reserved bits must be 0 for now */
		if (memchr_inv(loi->reserved, 0, sizeof(loi->reserved))) {
			ret = -EINVAL;
			goto out_loi;
		}
		/* Only accept flags we have defined so far */
		if (loi->flags & ~(BTRFS_LOGICAL_INO_ARGS_IGNORE_OFFSET)) {
			ret = -EINVAL;
			goto out_loi;
		}
		ignore_offset = loi->flags & BTRFS_LOGICAL_INO_ARGS_IGNORE_OFFSET;
		size = min_t(u32, loi->size, SZ_16M);
	}

	path = btrfs_alloc_path();
	if (!path) {
		ret = -ENOMEM;
		goto out;
	}

	inodes = init_data_container(size);
	if (IS_ERR(inodes)) {
		ret = PTR_ERR(inodes);
		inodes = NULL;
		goto out;
	}

	ret = iterate_inodes_from_logical(loi->logical, fs_info, path,
					  build_ino_list, inodes, ignore_offset);
	if (ret == -EINVAL)
		ret = -ENOENT;
	if (ret < 0)
		goto out;

	ret = copy_to_user((void __user *)(unsigned long)loi->inodes, inodes,
			   size);
	if (ret)
		ret = -EFAULT;

out:
	btrfs_free_path(path);
	kvfree(inodes);
out_loi:
	kfree(loi);

	return ret;
}

void btrfs_update_ioctl_balance_args(struct btrfs_fs_info *fs_info,
			       struct btrfs_ioctl_balance_args *bargs)
{
	struct btrfs_balance_control *bctl = fs_info->balance_ctl;

	bargs->flags = bctl->flags;

	if (test_bit(BTRFS_FS_BALANCE_RUNNING, &fs_info->flags))
		bargs->state |= BTRFS_BALANCE_STATE_RUNNING;
	if (atomic_read(&fs_info->balance_pause_req))
		bargs->state |= BTRFS_BALANCE_STATE_PAUSE_REQ;
	if (atomic_read(&fs_info->balance_cancel_req))
		bargs->state |= BTRFS_BALANCE_STATE_CANCEL_REQ;

	memcpy(&bargs->data, &bctl->data, sizeof(bargs->data));
	memcpy(&bargs->meta, &bctl->meta, sizeof(bargs->meta));
	memcpy(&bargs->sys, &bctl->sys, sizeof(bargs->sys));

	spin_lock(&fs_info->balance_lock);
	memcpy(&bargs->stat, &bctl->stat, sizeof(bargs->stat));
	spin_unlock(&fs_info->balance_lock);
}

static long btrfs_ioctl_balance(struct file *file, void __user *arg)
{
	struct btrfs_root *root = BTRFS_I(file_inode(file))->root;
	struct btrfs_fs_info *fs_info = root->fs_info;
	struct btrfs_ioctl_balance_args *bargs;
	struct btrfs_balance_control *bctl;
	bool need_unlock; /* for mut. excl. ops lock */
	int ret;

	if (!capable(CAP_SYS_ADMIN))
		return -EPERM;

	ret = mnt_want_write_file(file);
	if (ret)
		return ret;

again:
	if (!test_and_set_bit(BTRFS_FS_EXCL_OP, &fs_info->flags)) {
		mutex_lock(&fs_info->balance_mutex);
		need_unlock = true;
		goto locked;
	}

	/*
	 * mut. excl. ops lock is locked.  Three possibilities:
	 *   (1) some other op is running
	 *   (2) balance is running
	 *   (3) balance is paused -- special case (think resume)
	 */
	mutex_lock(&fs_info->balance_mutex);
	if (fs_info->balance_ctl) {
		/* this is either (2) or (3) */
		if (!test_bit(BTRFS_FS_BALANCE_RUNNING, &fs_info->flags)) {
			mutex_unlock(&fs_info->balance_mutex);
			/*
			 * Lock released to allow other waiters to continue,
			 * we'll reexamine the status again.
			 */
			mutex_lock(&fs_info->balance_mutex);

			if (fs_info->balance_ctl &&
			    !test_bit(BTRFS_FS_BALANCE_RUNNING, &fs_info->flags)) {
				/* this is (3) */
				need_unlock = false;
				goto locked;
			}

			mutex_unlock(&fs_info->balance_mutex);
			goto again;
		} else {
			/* this is (2) */
			mutex_unlock(&fs_info->balance_mutex);
			ret = -EINPROGRESS;
			goto out;
		}
	} else {
		/* this is (1) */
		mutex_unlock(&fs_info->balance_mutex);
		ret = BTRFS_ERROR_DEV_EXCL_RUN_IN_PROGRESS;
		goto out;
	}

locked:
	BUG_ON(!test_bit(BTRFS_FS_EXCL_OP, &fs_info->flags));

	if (arg) {
		bargs = memdup_user(arg, sizeof(*bargs));
		if (IS_ERR(bargs)) {
			ret = PTR_ERR(bargs);
			goto out_unlock;
		}

		if (bargs->flags & BTRFS_BALANCE_RESUME) {
			if (!fs_info->balance_ctl) {
				ret = -ENOTCONN;
				goto out_bargs;
			}

			bctl = fs_info->balance_ctl;
			spin_lock(&fs_info->balance_lock);
			bctl->flags |= BTRFS_BALANCE_RESUME;
			spin_unlock(&fs_info->balance_lock);

			goto do_balance;
		}
	} else {
		bargs = NULL;
	}

	if (fs_info->balance_ctl) {
		ret = -EINPROGRESS;
		goto out_bargs;
	}

	bctl = kzalloc(sizeof(*bctl), GFP_KERNEL);
	if (!bctl) {
		ret = -ENOMEM;
		goto out_bargs;
	}

	if (arg) {
		memcpy(&bctl->data, &bargs->data, sizeof(bctl->data));
		memcpy(&bctl->meta, &bargs->meta, sizeof(bctl->meta));
		memcpy(&bctl->sys, &bargs->sys, sizeof(bctl->sys));

		bctl->flags = bargs->flags;
	} else {
		/* balance everything - no filters */
		bctl->flags |= BTRFS_BALANCE_TYPE_MASK;
	}

	if (bctl->flags & ~(BTRFS_BALANCE_ARGS_MASK | BTRFS_BALANCE_TYPE_MASK)) {
		ret = -EINVAL;
		goto out_bctl;
	}

do_balance:
	/*
	 * Ownership of bctl and filesystem flag BTRFS_FS_EXCL_OP goes to
	 * btrfs_balance.  bctl is freed in reset_balance_state, or, if
	 * restriper was paused all the way until unmount, in free_fs_info.
	 * The flag should be cleared after reset_balance_state.
	 */
	need_unlock = false;

	ret = btrfs_balance(fs_info, bctl, bargs);
	bctl = NULL;

	if (arg) {
		if (copy_to_user(arg, bargs, sizeof(*bargs)))
			ret = -EFAULT;
	}

out_bctl:
	kfree(bctl);
out_bargs:
	kfree(bargs);
out_unlock:
	mutex_unlock(&fs_info->balance_mutex);
	if (need_unlock)
		clear_bit(BTRFS_FS_EXCL_OP, &fs_info->flags);
out:
	mnt_drop_write_file(file);
	return ret;
}

static long btrfs_ioctl_balance_ctl(struct btrfs_fs_info *fs_info, int cmd)
{
	if (!capable(CAP_SYS_ADMIN))
		return -EPERM;

	switch (cmd) {
	case BTRFS_BALANCE_CTL_PAUSE:
		return btrfs_pause_balance(fs_info);
	case BTRFS_BALANCE_CTL_CANCEL:
		return btrfs_cancel_balance(fs_info);
	}

	return -EINVAL;
}

static long btrfs_ioctl_balance_progress(struct btrfs_fs_info *fs_info,
					 void __user *arg)
{
	struct btrfs_ioctl_balance_args *bargs;
	int ret = 0;

	if (!capable(CAP_SYS_ADMIN))
		return -EPERM;

	mutex_lock(&fs_info->balance_mutex);
	if (!fs_info->balance_ctl) {
		ret = -ENOTCONN;
		goto out;
	}

	bargs = kzalloc(sizeof(*bargs), GFP_KERNEL);
	if (!bargs) {
		ret = -ENOMEM;
		goto out;
	}

	btrfs_update_ioctl_balance_args(fs_info, bargs);

	if (copy_to_user(arg, bargs, sizeof(*bargs)))
		ret = -EFAULT;

	kfree(bargs);
out:
	mutex_unlock(&fs_info->balance_mutex);
	return ret;
}

static long btrfs_ioctl_quota_ctl(struct file *file, void __user *arg)
{
	struct inode *inode = file_inode(file);
	struct btrfs_fs_info *fs_info = btrfs_sb(inode->i_sb);
	struct btrfs_ioctl_quota_ctl_args *sa;
	int ret;

	if (!capable(CAP_SYS_ADMIN))
		return -EPERM;

	ret = mnt_want_write_file(file);
	if (ret)
		return ret;

	sa = memdup_user(arg, sizeof(*sa));
	if (IS_ERR(sa)) {
		ret = PTR_ERR(sa);
		goto drop_write;
	}

	down_write(&fs_info->subvol_sem);

	switch (sa->cmd) {
	case BTRFS_QUOTA_CTL_ENABLE:
		ret = btrfs_quota_enable(fs_info);
		break;
	case BTRFS_QUOTA_CTL_DISABLE:
		ret = btrfs_quota_disable(fs_info);
		break;
	default:
		ret = -EINVAL;
		break;
	}

	kfree(sa);
	up_write(&fs_info->subvol_sem);
drop_write:
	mnt_drop_write_file(file);
	return ret;
}

static long btrfs_ioctl_qgroup_assign(struct file *file, void __user *arg)
{
	struct inode *inode = file_inode(file);
	struct btrfs_fs_info *fs_info = btrfs_sb(inode->i_sb);
	struct btrfs_root *root = BTRFS_I(inode)->root;
	struct btrfs_ioctl_qgroup_assign_args *sa;
	struct btrfs_trans_handle *trans;
	int ret;
	int err;

	if (!capable(CAP_SYS_ADMIN))
		return -EPERM;

	ret = mnt_want_write_file(file);
	if (ret)
		return ret;

	sa = memdup_user(arg, sizeof(*sa));
	if (IS_ERR(sa)) {
		ret = PTR_ERR(sa);
		goto drop_write;
	}

	trans = btrfs_join_transaction(root);
	if (IS_ERR(trans)) {
		ret = PTR_ERR(trans);
		goto out;
	}

	if (sa->assign) {
		ret = btrfs_add_qgroup_relation(trans, sa->src, sa->dst);
	} else {
		ret = btrfs_del_qgroup_relation(trans, sa->src, sa->dst);
	}

	/* update qgroup status and info */
	err = btrfs_run_qgroups(trans);
	if (err < 0)
		btrfs_handle_fs_error(fs_info, err,
				      "failed to update qgroup status and info");
	err = btrfs_end_transaction(trans);
	if (err && !ret)
		ret = err;

out:
	kfree(sa);
drop_write:
	mnt_drop_write_file(file);
	return ret;
}

static long btrfs_ioctl_qgroup_create(struct file *file, void __user *arg)
{
	struct inode *inode = file_inode(file);
	struct btrfs_root *root = BTRFS_I(inode)->root;
	struct btrfs_ioctl_qgroup_create_args *sa;
	struct btrfs_trans_handle *trans;
	int ret;
	int err;

	if (!capable(CAP_SYS_ADMIN))
		return -EPERM;

	ret = mnt_want_write_file(file);
	if (ret)
		return ret;

	sa = memdup_user(arg, sizeof(*sa));
	if (IS_ERR(sa)) {
		ret = PTR_ERR(sa);
		goto drop_write;
	}

	if (!sa->qgroupid) {
		ret = -EINVAL;
		goto out;
	}

	trans = btrfs_join_transaction(root);
	if (IS_ERR(trans)) {
		ret = PTR_ERR(trans);
		goto out;
	}

	if (sa->create) {
		ret = btrfs_create_qgroup(trans, sa->qgroupid);
	} else {
		ret = btrfs_remove_qgroup(trans, sa->qgroupid);
	}

	err = btrfs_end_transaction(trans);
	if (err && !ret)
		ret = err;

out:
	kfree(sa);
drop_write:
	mnt_drop_write_file(file);
	return ret;
}

static long btrfs_ioctl_qgroup_limit(struct file *file, void __user *arg)
{
	struct inode *inode = file_inode(file);
	struct btrfs_root *root = BTRFS_I(inode)->root;
	struct btrfs_ioctl_qgroup_limit_args *sa;
	struct btrfs_trans_handle *trans;
	int ret;
	int err;
	u64 qgroupid;

	if (!capable(CAP_SYS_ADMIN))
		return -EPERM;

	ret = mnt_want_write_file(file);
	if (ret)
		return ret;

	sa = memdup_user(arg, sizeof(*sa));
	if (IS_ERR(sa)) {
		ret = PTR_ERR(sa);
		goto drop_write;
	}

	trans = btrfs_join_transaction(root);
	if (IS_ERR(trans)) {
		ret = PTR_ERR(trans);
		goto out;
	}

	qgroupid = sa->qgroupid;
	if (!qgroupid) {
		/* take the current subvol as qgroup */
		qgroupid = root->root_key.objectid;
	}

	ret = btrfs_limit_qgroup(trans, qgroupid, &sa->lim);

	err = btrfs_end_transaction(trans);
	if (err && !ret)
		ret = err;

out:
	kfree(sa);
drop_write:
	mnt_drop_write_file(file);
	return ret;
}

static long btrfs_ioctl_quota_rescan(struct file *file, void __user *arg)
{
	struct inode *inode = file_inode(file);
	struct btrfs_fs_info *fs_info = btrfs_sb(inode->i_sb);
	struct btrfs_ioctl_quota_rescan_args *qsa;
	int ret;

	if (!capable(CAP_SYS_ADMIN))
		return -EPERM;

	ret = mnt_want_write_file(file);
	if (ret)
		return ret;

	qsa = memdup_user(arg, sizeof(*qsa));
	if (IS_ERR(qsa)) {
		ret = PTR_ERR(qsa);
		goto drop_write;
	}

	if (qsa->flags) {
		ret = -EINVAL;
		goto out;
	}

	ret = btrfs_qgroup_rescan(fs_info);

out:
	kfree(qsa);
drop_write:
	mnt_drop_write_file(file);
	return ret;
}

static long btrfs_ioctl_quota_rescan_status(struct file *file, void __user *arg)
{
	struct inode *inode = file_inode(file);
	struct btrfs_fs_info *fs_info = btrfs_sb(inode->i_sb);
	struct btrfs_ioctl_quota_rescan_args *qsa;
	int ret = 0;

	if (!capable(CAP_SYS_ADMIN))
		return -EPERM;

	qsa = kzalloc(sizeof(*qsa), GFP_KERNEL);
	if (!qsa)
		return -ENOMEM;

	if (fs_info->qgroup_flags & BTRFS_QGROUP_STATUS_FLAG_RESCAN) {
		qsa->flags = 1;
		qsa->progress = fs_info->qgroup_rescan_progress.objectid;
	}

	if (copy_to_user(arg, qsa, sizeof(*qsa)))
		ret = -EFAULT;

	kfree(qsa);
	return ret;
}

static long btrfs_ioctl_quota_rescan_wait(struct file *file, void __user *arg)
{
	struct inode *inode = file_inode(file);
	struct btrfs_fs_info *fs_info = btrfs_sb(inode->i_sb);

	if (!capable(CAP_SYS_ADMIN))
		return -EPERM;

	return btrfs_qgroup_wait_for_completion(fs_info, true);
}

static long _btrfs_ioctl_set_received_subvol(struct file *file,
					    struct btrfs_ioctl_received_subvol_args *sa)
{
	struct inode *inode = file_inode(file);
	struct btrfs_fs_info *fs_info = btrfs_sb(inode->i_sb);
	struct btrfs_root *root = BTRFS_I(inode)->root;
	struct btrfs_root_item *root_item = &root->root_item;
	struct btrfs_trans_handle *trans;
	struct timespec64 ct = current_time(inode);
	int ret = 0;
	int received_uuid_changed;

	if (!inode_owner_or_capable(inode))
		return -EPERM;

	ret = mnt_want_write_file(file);
	if (ret < 0)
		return ret;

	down_write(&fs_info->subvol_sem);

	if (btrfs_ino(BTRFS_I(inode)) != BTRFS_FIRST_FREE_OBJECTID) {
		ret = -EINVAL;
		goto out;
	}

	if (btrfs_root_readonly(root)) {
		ret = -EROFS;
		goto out;
	}

	/*
	 * 1 - root item
	 * 2 - uuid items (received uuid + subvol uuid)
	 */
	trans = btrfs_start_transaction(root, 3);
	if (IS_ERR(trans)) {
		ret = PTR_ERR(trans);
		trans = NULL;
		goto out;
	}

	sa->rtransid = trans->transid;
	sa->rtime.sec = ct.tv_sec;
	sa->rtime.nsec = ct.tv_nsec;

	received_uuid_changed = memcmp(root_item->received_uuid, sa->uuid,
				       BTRFS_UUID_SIZE);
	if (received_uuid_changed &&
	    !btrfs_is_empty_uuid(root_item->received_uuid)) {
		ret = btrfs_uuid_tree_remove(trans, root_item->received_uuid,
					  BTRFS_UUID_KEY_RECEIVED_SUBVOL,
					  root->root_key.objectid);
		if (ret && ret != -ENOENT) {
		        btrfs_abort_transaction(trans, ret);
		        btrfs_end_transaction(trans);
		        goto out;
		}
	}
	memcpy(root_item->received_uuid, sa->uuid, BTRFS_UUID_SIZE);
	btrfs_set_root_stransid(root_item, sa->stransid);
	btrfs_set_root_rtransid(root_item, sa->rtransid);
	btrfs_set_stack_timespec_sec(&root_item->stime, sa->stime.sec);
	btrfs_set_stack_timespec_nsec(&root_item->stime, sa->stime.nsec);
	btrfs_set_stack_timespec_sec(&root_item->rtime, sa->rtime.sec);
	btrfs_set_stack_timespec_nsec(&root_item->rtime, sa->rtime.nsec);

	ret = btrfs_update_root(trans, fs_info->tree_root,
				&root->root_key, &root->root_item);
	if (ret < 0) {
		btrfs_end_transaction(trans);
		goto out;
	}
	if (received_uuid_changed && !btrfs_is_empty_uuid(sa->uuid)) {
		ret = btrfs_uuid_tree_add(trans, sa->uuid,
					  BTRFS_UUID_KEY_RECEIVED_SUBVOL,
					  root->root_key.objectid);
		if (ret < 0 && ret != -EEXIST) {
			btrfs_abort_transaction(trans, ret);
			btrfs_end_transaction(trans);
			goto out;
		}
	}
	ret = btrfs_commit_transaction(trans);
out:
	up_write(&fs_info->subvol_sem);
	mnt_drop_write_file(file);
	return ret;
}

#ifdef CONFIG_64BIT
static long btrfs_ioctl_set_received_subvol_32(struct file *file,
						void __user *arg)
{
	struct btrfs_ioctl_received_subvol_args_32 *args32 = NULL;
	struct btrfs_ioctl_received_subvol_args *args64 = NULL;
	int ret = 0;

	args32 = memdup_user(arg, sizeof(*args32));
	if (IS_ERR(args32))
		return PTR_ERR(args32);

	args64 = kmalloc(sizeof(*args64), GFP_KERNEL);
	if (!args64) {
		ret = -ENOMEM;
		goto out;
	}

	memcpy(args64->uuid, args32->uuid, BTRFS_UUID_SIZE);
	args64->stransid = args32->stransid;
	args64->rtransid = args32->rtransid;
	args64->stime.sec = args32->stime.sec;
	args64->stime.nsec = args32->stime.nsec;
	args64->rtime.sec = args32->rtime.sec;
	args64->rtime.nsec = args32->rtime.nsec;
	args64->flags = args32->flags;

	ret = _btrfs_ioctl_set_received_subvol(file, args64);
	if (ret)
		goto out;

	memcpy(args32->uuid, args64->uuid, BTRFS_UUID_SIZE);
	args32->stransid = args64->stransid;
	args32->rtransid = args64->rtransid;
	args32->stime.sec = args64->stime.sec;
	args32->stime.nsec = args64->stime.nsec;
	args32->rtime.sec = args64->rtime.sec;
	args32->rtime.nsec = args64->rtime.nsec;
	args32->flags = args64->flags;

	ret = copy_to_user(arg, args32, sizeof(*args32));
	if (ret)
		ret = -EFAULT;

out:
	kfree(args32);
	kfree(args64);
	return ret;
}
#endif

static long btrfs_ioctl_set_received_subvol(struct file *file,
					    void __user *arg)
{
	struct btrfs_ioctl_received_subvol_args *sa = NULL;
	int ret = 0;

	sa = memdup_user(arg, sizeof(*sa));
	if (IS_ERR(sa))
		return PTR_ERR(sa);

	ret = _btrfs_ioctl_set_received_subvol(file, sa);

	if (ret)
		goto out;

	ret = copy_to_user(arg, sa, sizeof(*sa));
	if (ret)
		ret = -EFAULT;

out:
	kfree(sa);
	return ret;
}

static int btrfs_ioctl_get_fslabel(struct file *file, void __user *arg)
{
	struct inode *inode = file_inode(file);
	struct btrfs_fs_info *fs_info = btrfs_sb(inode->i_sb);
	size_t len;
	int ret;
	char label[BTRFS_LABEL_SIZE];

	spin_lock(&fs_info->super_lock);
	memcpy(label, fs_info->super_copy->label, BTRFS_LABEL_SIZE);
	spin_unlock(&fs_info->super_lock);

	len = strnlen(label, BTRFS_LABEL_SIZE);

	if (len == BTRFS_LABEL_SIZE) {
		btrfs_warn(fs_info,
			   "label is too long, return the first %zu bytes",
			   --len);
	}

	ret = copy_to_user(arg, label, len);

	return ret ? -EFAULT : 0;
}

static int btrfs_ioctl_set_fslabel(struct file *file, void __user *arg)
{
	struct inode *inode = file_inode(file);
	struct btrfs_fs_info *fs_info = btrfs_sb(inode->i_sb);
	struct btrfs_root *root = BTRFS_I(inode)->root;
	struct btrfs_super_block *super_block = fs_info->super_copy;
	struct btrfs_trans_handle *trans;
	char label[BTRFS_LABEL_SIZE];
	int ret;

	if (!capable(CAP_SYS_ADMIN))
		return -EPERM;

	if (copy_from_user(label, arg, sizeof(label)))
		return -EFAULT;

	if (strnlen(label, BTRFS_LABEL_SIZE) == BTRFS_LABEL_SIZE) {
		btrfs_err(fs_info,
			  "unable to set label with more than %d bytes",
			  BTRFS_LABEL_SIZE - 1);
		return -EINVAL;
	}

	ret = mnt_want_write_file(file);
	if (ret)
		return ret;

	trans = btrfs_start_transaction(root, 0);
	if (IS_ERR(trans)) {
		ret = PTR_ERR(trans);
		goto out_unlock;
	}

	spin_lock(&fs_info->super_lock);
	strcpy(super_block->label, label);
	spin_unlock(&fs_info->super_lock);
	ret = btrfs_commit_transaction(trans);

out_unlock:
	mnt_drop_write_file(file);
	return ret;
}

#define INIT_FEATURE_FLAGS(suffix) \
	{ .compat_flags = BTRFS_FEATURE_COMPAT_##suffix, \
	  .compat_ro_flags = BTRFS_FEATURE_COMPAT_RO_##suffix, \
	  .incompat_flags = BTRFS_FEATURE_INCOMPAT_##suffix }

int btrfs_ioctl_get_supported_features(void __user *arg)
{
	static const struct btrfs_ioctl_feature_flags features[3] = {
		INIT_FEATURE_FLAGS(SUPP),
		INIT_FEATURE_FLAGS(SAFE_SET),
		INIT_FEATURE_FLAGS(SAFE_CLEAR)
	};

	if (copy_to_user(arg, &features, sizeof(features)))
		return -EFAULT;

	return 0;
}

static int btrfs_ioctl_get_features(struct file *file, void __user *arg)
{
	struct inode *inode = file_inode(file);
	struct btrfs_fs_info *fs_info = btrfs_sb(inode->i_sb);
	struct btrfs_super_block *super_block = fs_info->super_copy;
	struct btrfs_ioctl_feature_flags features;

	features.compat_flags = btrfs_super_compat_flags(super_block);
	features.compat_ro_flags = btrfs_super_compat_ro_flags(super_block);
	features.incompat_flags = btrfs_super_incompat_flags(super_block);

	if (copy_to_user(arg, &features, sizeof(features)))
		return -EFAULT;

	return 0;
}

static int check_feature_bits(struct btrfs_fs_info *fs_info,
			      enum btrfs_feature_set set,
			      u64 change_mask, u64 flags, u64 supported_flags,
			      u64 safe_set, u64 safe_clear)
{
	const char *type = btrfs_feature_set_names[set];
	char *names;
	u64 disallowed, unsupported;
	u64 set_mask = flags & change_mask;
	u64 clear_mask = ~flags & change_mask;

	unsupported = set_mask & ~supported_flags;
	if (unsupported) {
		names = btrfs_printable_features(set, unsupported);
		if (names) {
			btrfs_warn(fs_info,
				   "this kernel does not support the %s feature bit%s",
				   names, strchr(names, ',') ? "s" : "");
			kfree(names);
		} else
			btrfs_warn(fs_info,
				   "this kernel does not support %s bits 0x%llx",
				   type, unsupported);
		return -EOPNOTSUPP;
	}

	disallowed = set_mask & ~safe_set;
	if (disallowed) {
		names = btrfs_printable_features(set, disallowed);
		if (names) {
			btrfs_warn(fs_info,
				   "can't set the %s feature bit%s while mounted",
				   names, strchr(names, ',') ? "s" : "");
			kfree(names);
		} else
			btrfs_warn(fs_info,
				   "can't set %s bits 0x%llx while mounted",
				   type, disallowed);
		return -EPERM;
	}

	disallowed = clear_mask & ~safe_clear;
	if (disallowed) {
		names = btrfs_printable_features(set, disallowed);
		if (names) {
			btrfs_warn(fs_info,
				   "can't clear the %s feature bit%s while mounted",
				   names, strchr(names, ',') ? "s" : "");
			kfree(names);
		} else
			btrfs_warn(fs_info,
				   "can't clear %s bits 0x%llx while mounted",
				   type, disallowed);
		return -EPERM;
	}

	return 0;
}

#define check_feature(fs_info, change_mask, flags, mask_base)	\
check_feature_bits(fs_info, FEAT_##mask_base, change_mask, flags,	\
		   BTRFS_FEATURE_ ## mask_base ## _SUPP,	\
		   BTRFS_FEATURE_ ## mask_base ## _SAFE_SET,	\
		   BTRFS_FEATURE_ ## mask_base ## _SAFE_CLEAR)

static int btrfs_ioctl_set_features(struct file *file, void __user *arg)
{
	struct inode *inode = file_inode(file);
	struct btrfs_fs_info *fs_info = btrfs_sb(inode->i_sb);
	struct btrfs_root *root = BTRFS_I(inode)->root;
	struct btrfs_super_block *super_block = fs_info->super_copy;
	struct btrfs_ioctl_feature_flags flags[2];
	struct btrfs_trans_handle *trans;
	u64 newflags;
	int ret;

	if (!capable(CAP_SYS_ADMIN))
		return -EPERM;

	if (copy_from_user(flags, arg, sizeof(flags)))
		return -EFAULT;

	/* Nothing to do */
	if (!flags[0].compat_flags && !flags[0].compat_ro_flags &&
	    !flags[0].incompat_flags)
		return 0;

	ret = check_feature(fs_info, flags[0].compat_flags,
			    flags[1].compat_flags, COMPAT);
	if (ret)
		return ret;

	ret = check_feature(fs_info, flags[0].compat_ro_flags,
			    flags[1].compat_ro_flags, COMPAT_RO);
	if (ret)
		return ret;

	ret = check_feature(fs_info, flags[0].incompat_flags,
			    flags[1].incompat_flags, INCOMPAT);
	if (ret)
		return ret;

	ret = mnt_want_write_file(file);
	if (ret)
		return ret;

	trans = btrfs_start_transaction(root, 0);
	if (IS_ERR(trans)) {
		ret = PTR_ERR(trans);
		goto out_drop_write;
	}

	spin_lock(&fs_info->super_lock);
	newflags = btrfs_super_compat_flags(super_block);
	newflags |= flags[0].compat_flags & flags[1].compat_flags;
	newflags &= ~(flags[0].compat_flags & ~flags[1].compat_flags);
	btrfs_set_super_compat_flags(super_block, newflags);

	newflags = btrfs_super_compat_ro_flags(super_block);
	newflags |= flags[0].compat_ro_flags & flags[1].compat_ro_flags;
	newflags &= ~(flags[0].compat_ro_flags & ~flags[1].compat_ro_flags);
	btrfs_set_super_compat_ro_flags(super_block, newflags);

	newflags = btrfs_super_incompat_flags(super_block);
	newflags |= flags[0].incompat_flags & flags[1].incompat_flags;
	newflags &= ~(flags[0].incompat_flags & ~flags[1].incompat_flags);
	btrfs_set_super_incompat_flags(super_block, newflags);
	spin_unlock(&fs_info->super_lock);

	ret = btrfs_commit_transaction(trans);
out_drop_write:
	mnt_drop_write_file(file);

	return ret;
}

static int _btrfs_ioctl_send(struct file *file, void __user *argp, bool compat)
{
	struct btrfs_ioctl_send_args *arg;
	int ret;

	if (compat) {
#if defined(CONFIG_64BIT) && defined(CONFIG_COMPAT)
		struct btrfs_ioctl_send_args_32 args32;

		ret = copy_from_user(&args32, argp, sizeof(args32));
		if (ret)
			return -EFAULT;
		arg = kzalloc(sizeof(*arg), GFP_KERNEL);
		if (!arg)
			return -ENOMEM;
		arg->send_fd = args32.send_fd;
		arg->clone_sources_count = args32.clone_sources_count;
		arg->clone_sources = compat_ptr(args32.clone_sources);
		arg->parent_root = args32.parent_root;
		arg->flags = args32.flags;
		memcpy(arg->reserved, args32.reserved,
		       sizeof(args32.reserved));
#else
		return -ENOTTY;
#endif
	} else {
		arg = memdup_user(argp, sizeof(*arg));
		if (IS_ERR(arg))
			return PTR_ERR(arg);
	}
	ret = btrfs_ioctl_send(file, arg);
	kfree(arg);
	return ret;
}

long btrfs_ioctl(struct file *file, unsigned int
		cmd, unsigned long arg)
{
	struct inode *inode = file_inode(file);
	struct btrfs_fs_info *fs_info = btrfs_sb(inode->i_sb);
	struct btrfs_root *root = BTRFS_I(inode)->root;
	void __user *argp = (void __user *)arg;

	switch (cmd) {
	case FS_IOC_GETFLAGS:
		return btrfs_ioctl_getflags(file, argp);
	case FS_IOC_SETFLAGS:
		return btrfs_ioctl_setflags(file, argp);
	case FS_IOC_GETVERSION:
		return btrfs_ioctl_getversion(file, argp);
	case FITRIM:
		return btrfs_ioctl_fitrim(file, argp);
	case BTRFS_IOC_SNAP_CREATE:
		return btrfs_ioctl_snap_create(file, argp, 0);
	case BTRFS_IOC_SNAP_CREATE_V2:
		return btrfs_ioctl_snap_create_v2(file, argp, 0);
	case BTRFS_IOC_SUBVOL_CREATE:
		return btrfs_ioctl_snap_create(file, argp, 1);
	case BTRFS_IOC_SUBVOL_CREATE_V2:
		return btrfs_ioctl_snap_create_v2(file, argp, 1);
	case BTRFS_IOC_SNAP_DESTROY:
		return btrfs_ioctl_snap_destroy(file, argp);
	case BTRFS_IOC_SUBVOL_GETFLAGS:
		return btrfs_ioctl_subvol_getflags(file, argp);
	case BTRFS_IOC_SUBVOL_SETFLAGS:
		return btrfs_ioctl_subvol_setflags(file, argp);
	case BTRFS_IOC_DEFAULT_SUBVOL:
		return btrfs_ioctl_default_subvol(file, argp);
	case BTRFS_IOC_DEFRAG:
		return btrfs_ioctl_defrag(file, NULL);
	case BTRFS_IOC_DEFRAG_RANGE:
		return btrfs_ioctl_defrag(file, argp);
	case BTRFS_IOC_RESIZE:
		return btrfs_ioctl_resize(file, argp);
	case BTRFS_IOC_ADD_DEV:
		return btrfs_ioctl_add_dev(fs_info, argp);
	case BTRFS_IOC_RM_DEV:
		return btrfs_ioctl_rm_dev(file, argp);
	case BTRFS_IOC_RM_DEV_V2:
		return btrfs_ioctl_rm_dev_v2(file, argp);
	case BTRFS_IOC_FS_INFO:
		return btrfs_ioctl_fs_info(fs_info, argp);
	case BTRFS_IOC_DEV_INFO:
		return btrfs_ioctl_dev_info(fs_info, argp);
	case BTRFS_IOC_BALANCE:
		return btrfs_ioctl_balance(file, NULL);
	case BTRFS_IOC_TREE_SEARCH:
		return btrfs_ioctl_tree_search(file, argp);
	case BTRFS_IOC_TREE_SEARCH_V2:
		return btrfs_ioctl_tree_search_v2(file, argp);
	case BTRFS_IOC_INO_LOOKUP:
		return btrfs_ioctl_ino_lookup(file, argp);
	case BTRFS_IOC_INO_PATHS:
		return btrfs_ioctl_ino_to_path(root, argp);
	case BTRFS_IOC_LOGICAL_INO:
		return btrfs_ioctl_logical_to_ino(fs_info, argp, 1);
	case BTRFS_IOC_LOGICAL_INO_V2:
		return btrfs_ioctl_logical_to_ino(fs_info, argp, 2);
	case BTRFS_IOC_SPACE_INFO:
		return btrfs_ioctl_space_info(fs_info, argp);
	case BTRFS_IOC_SYNC: {
		int ret;

		ret = btrfs_start_delalloc_roots(fs_info, -1);
		if (ret)
			return ret;
		ret = btrfs_sync_fs(inode->i_sb, 1);
		/*
		 * The transaction thread may want to do more work,
		 * namely it pokes the cleaner kthread that will start
		 * processing uncleaned subvols.
		 */
		wake_up_process(fs_info->transaction_kthread);
		return ret;
	}
	case BTRFS_IOC_START_SYNC:
		return btrfs_ioctl_start_sync(root, argp);
	case BTRFS_IOC_WAIT_SYNC:
		return btrfs_ioctl_wait_sync(fs_info, argp);
	case BTRFS_IOC_SCRUB:
		return btrfs_ioctl_scrub(file, argp);
	case BTRFS_IOC_SCRUB_CANCEL:
		return btrfs_ioctl_scrub_cancel(fs_info);
	case BTRFS_IOC_SCRUB_PROGRESS:
		return btrfs_ioctl_scrub_progress(fs_info, argp);
	case BTRFS_IOC_BALANCE_V2:
		return btrfs_ioctl_balance(file, argp);
	case BTRFS_IOC_BALANCE_CTL:
		return btrfs_ioctl_balance_ctl(fs_info, arg);
	case BTRFS_IOC_BALANCE_PROGRESS:
		return btrfs_ioctl_balance_progress(fs_info, argp);
	case BTRFS_IOC_SET_RECEIVED_SUBVOL:
		return btrfs_ioctl_set_received_subvol(file, argp);
#ifdef CONFIG_64BIT
	case BTRFS_IOC_SET_RECEIVED_SUBVOL_32:
		return btrfs_ioctl_set_received_subvol_32(file, argp);
#endif
	case BTRFS_IOC_SEND:
		return _btrfs_ioctl_send(file, argp, false);
#if defined(CONFIG_64BIT) && defined(CONFIG_COMPAT)
	case BTRFS_IOC_SEND_32:
		return _btrfs_ioctl_send(file, argp, true);
#endif
	case BTRFS_IOC_GET_DEV_STATS:
		return btrfs_ioctl_get_dev_stats(fs_info, argp);
	case BTRFS_IOC_QUOTA_CTL:
		return btrfs_ioctl_quota_ctl(file, argp);
	case BTRFS_IOC_QGROUP_ASSIGN:
		return btrfs_ioctl_qgroup_assign(file, argp);
	case BTRFS_IOC_QGROUP_CREATE:
		return btrfs_ioctl_qgroup_create(file, argp);
	case BTRFS_IOC_QGROUP_LIMIT:
		return btrfs_ioctl_qgroup_limit(file, argp);
	case BTRFS_IOC_QUOTA_RESCAN:
		return btrfs_ioctl_quota_rescan(file, argp);
	case BTRFS_IOC_QUOTA_RESCAN_STATUS:
		return btrfs_ioctl_quota_rescan_status(file, argp);
	case BTRFS_IOC_QUOTA_RESCAN_WAIT:
		return btrfs_ioctl_quota_rescan_wait(file, argp);
	case BTRFS_IOC_DEV_REPLACE:
		return btrfs_ioctl_dev_replace(fs_info, argp);
	case BTRFS_IOC_GET_FSLABEL:
		return btrfs_ioctl_get_fslabel(file, argp);
	case BTRFS_IOC_SET_FSLABEL:
		return btrfs_ioctl_set_fslabel(file, argp);
	case BTRFS_IOC_GET_SUPPORTED_FEATURES:
		return btrfs_ioctl_get_supported_features(argp);
	case BTRFS_IOC_GET_FEATURES:
		return btrfs_ioctl_get_features(file, argp);
	case BTRFS_IOC_SET_FEATURES:
		return btrfs_ioctl_set_features(file, argp);
	case FS_IOC_FSGETXATTR:
		return btrfs_ioctl_fsgetxattr(file, argp);
	case FS_IOC_FSSETXATTR:
		return btrfs_ioctl_fssetxattr(file, argp);
	case BTRFS_IOC_GET_SUBVOL_INFO:
		return btrfs_ioctl_get_subvol_info(file, argp);
	case BTRFS_IOC_GET_SUBVOL_ROOTREF:
		return btrfs_ioctl_get_subvol_rootref(file, argp);
	case BTRFS_IOC_INO_LOOKUP_USER:
		return btrfs_ioctl_ino_lookup_user(file, argp);
	}

	return -ENOTTY;
}

#ifdef CONFIG_COMPAT
long btrfs_compat_ioctl(struct file *file, unsigned int cmd, unsigned long arg)
{
	/*
	 * These all access 32-bit values anyway so no further
	 * handling is necessary.
	 */
	switch (cmd) {
	case FS_IOC32_GETFLAGS:
		cmd = FS_IOC_GETFLAGS;
		break;
	case FS_IOC32_SETFLAGS:
		cmd = FS_IOC_SETFLAGS;
		break;
	case FS_IOC32_GETVERSION:
		cmd = FS_IOC_GETVERSION;
		break;
	}

	return btrfs_ioctl(file, cmd, (unsigned long) compat_ptr(arg));
}
#endif<|MERGE_RESOLUTION|>--- conflicted
+++ resolved
@@ -3228,77 +3228,8 @@
 	int ret;
 	u64 len = olen;
 
-<<<<<<< HEAD
-	ret = extent_same_check_offsets(src, loff, &len, olen);
-	if (ret)
-		return ret;
-
-	ret = extent_same_check_offsets(dst, dst_loff, &len, olen);
-	if (ret)
-		return ret;
-
-	if (same_inode) {
-		/*
-		 * Single inode case wants the same checks, except we
-		 * don't want our length pushed out past i_size as
-		 * comparing that data range makes no sense.
-		 *
-		 * extent_same_check_offsets() will do this for an
-		 * unaligned length at i_size, so catch it here and
-		 * reject the request.
-		 *
-		 * This effectively means we require aligned extents
-		 * for the single-inode case, whereas the other cases
-		 * allow an unaligned length so long as it ends at
-		 * i_size.
-		 */
-		if (len != olen)
-			return -EINVAL;
-
-		/* Check for overlapping ranges */
-		if (dst_loff + len > loff && dst_loff < loff + len)
-			return -EINVAL;
-
-		same_lock_start = min_t(u64, loff, dst_loff);
-		same_lock_len = max_t(u64, loff, dst_loff) + len - same_lock_start;
-	} else {
-		/*
-		 * If the source and destination inodes are different, the
-		 * source's range end offset matches the source's i_size, that
-		 * i_size is not a multiple of the sector size, and the
-		 * destination range does not go past the destination's i_size,
-		 * we must round down the length to the nearest sector size
-		 * multiple. If we don't do this adjustment we end replacing
-		 * with zeroes the bytes in the range that starts at the
-		 * deduplication range's end offset and ends at the next sector
-		 * size multiple.
-		 */
-		if (loff + olen == i_size_read(src) &&
-		    dst_loff + len < i_size_read(dst)) {
-			const u64 sz = BTRFS_I(src)->root->fs_info->sectorsize;
-
-			len = round_down(i_size_read(src), sz) - loff;
-			if (len == 0)
-				return 0;
-			olen = len;
-		}
-	}
-
-again:
-	ret = btrfs_cmp_data_prepare(src, loff, dst, dst_loff, olen, cmp);
-	if (ret)
-		return ret;
-
-	if (same_inode)
-		ret = lock_extent_range(src, same_lock_start, same_lock_len,
-					false);
-	else
-		ret = btrfs_double_extent_lock(src, loff, dst, dst_loff, len,
-					       false);
-=======
 	if (loff + len == src->i_size)
 		len = ALIGN(src->i_size, bs) - loff;
->>>>>>> cf26057a
 	/*
 	 * For same inode case we don't want our length pushed out past i_size
 	 * as comparing that data range makes no sense.
@@ -3961,23 +3892,6 @@
 	    (BTRFS_I(inode)->flags & BTRFS_INODE_NODATASUM))
 		return -EINVAL;
 
-<<<<<<< HEAD
-	/* determine range to clone */
-	ret = -EINVAL;
-	if (off + len > src->i_size || off + len < off)
-		goto out_unlock;
-	if (len == 0)
-		olen = len = src->i_size - off;
-	/*
-	 * If we extend to eof, continue to block boundary if and only if the
-	 * destination end offset matches the destination file's size, otherwise
-	 * we would be corrupting data by placing the eof block into the middle
-	 * of a file.
-	 */
-	if (off + len == src->i_size) {
-		if (!IS_ALIGNED(len, bs) && destoff + len < inode->i_size)
-			goto out_unlock;
-=======
 	if (IS_SWAPFILE(src) || IS_SWAPFILE(inode))
 		return -ETXTBSY;
 
@@ -3988,9 +3902,7 @@
 	 * for that case here.
 	 */
 	if (off + len == src->i_size)
->>>>>>> cf26057a
 		len = ALIGN(src->i_size, bs) - off;
-	}
 
 	if (destoff > inode->i_size) {
 		ret = btrfs_cont_expand(inode, inode->i_size, destoff);
@@ -4099,37 +4011,14 @@
 		struct file *dst_file, loff_t destoff, loff_t len,
 		unsigned int remap_flags)
 {
-<<<<<<< HEAD
-=======
 	struct inode *src_inode = file_inode(src_file);
 	struct inode *dst_inode = file_inode(dst_file);
 	bool same_inode = dst_inode == src_inode;
->>>>>>> cf26057a
 	int ret;
 
 	if (remap_flags & ~(REMAP_FILE_DEDUP | REMAP_FILE_ADVISORY))
 		return -EINVAL;
 
-<<<<<<< HEAD
-	if (remap_flags & REMAP_FILE_DEDUP) {
-		struct inode *src = file_inode(src_file);
-		struct inode *dst = file_inode(dst_file);
-		u64 bs = BTRFS_I(src)->root->fs_info->sb->s_blocksize;
-
-		if (WARN_ON_ONCE(bs < PAGE_SIZE)) {
-			/*
-			 * Btrfs does not support blocksize < page_size. As a
-			 * result, btrfs_cmp_data() won't correctly handle
-			 * this situation without an update.
-			 */
-			return -EINVAL;
-		}
-
-		ret = btrfs_extent_same(src, off, len, dst, destoff);
-	} else {
-		ret = btrfs_clone_files(dst_file, src_file, off, len, destoff);
-	}
-=======
 	ret = btrfs_remap_file_range_prep(src_file, off, dst_file, destoff,
 					  &len, remap_flags);
 	if (ret < 0 || len == 0)
@@ -4145,7 +4034,6 @@
 	else
 		btrfs_double_inode_unlock(src_inode, dst_inode);
 
->>>>>>> cf26057a
 	return ret < 0 ? ret : len;
 }
 
