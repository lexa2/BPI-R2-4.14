--- conflicted
+++ resolved
@@ -975,17 +975,10 @@
 
 	if (phy)
 		return genphy_restart_aneg(phy);
-<<<<<<< HEAD
 
 	if (handle->pdev->revision == 0x20)
 		return -EOPNOTSUPP;
 
-=======
-
-	if (handle->pdev->revision == 0x20)
-		return -EOPNOTSUPP;
-
->>>>>>> 6fb08f1a
 	return ops->restart_autoneg(handle);
 }
 
