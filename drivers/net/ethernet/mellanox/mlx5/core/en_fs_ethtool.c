/*
 * Copyright (c) 2016, Mellanox Technologies. All rights reserved.
 *
 * This software is available to you under a choice of one of two
 * licenses.  You may choose to be licensed under the terms of the GNU
 * General Public License (GPL) Version 2, available from the file
 * COPYING in the main directory of this source tree, or the
 * OpenIB.org BSD license below:
 *
 *     Redistribution and use in source and binary forms, with or
 *     without modification, are permitted provided that the following
 *     conditions are met:
 *
 *      - Redistributions of source code must retain the above
 *        copyright notice, this list of conditions and the following
 *        disclaimer.
 *
 *      - Redistributions in binary form must reproduce the above
 *        copyright notice, this list of conditions and the following
 *        disclaimer in the documentation and/or other materials
 *        provided with the distribution.
 *
 * THE SOFTWARE IS PROVIDED "AS IS", WITHOUT WARRANTY OF ANY KIND,
 * EXPRESS OR IMPLIED, INCLUDING BUT NOT LIMITED TO THE WARRANTIES OF
 * MERCHANTABILITY, FITNESS FOR A PARTICULAR PURPOSE AND
 * NONINFRINGEMENT. IN NO EVENT SHALL THE AUTHORS OR COPYRIGHT HOLDERS
 * BE LIABLE FOR ANY CLAIM, DAMAGES OR OTHER LIABILITY, WHETHER IN AN
 * ACTION OF CONTRACT, TORT OR OTHERWISE, ARISING FROM, OUT OF OR IN
 * CONNECTION WITH THE SOFTWARE OR THE USE OR OTHER DEALINGS IN THE
 * SOFTWARE.
 */

#include <linux/mlx5/fs.h>
#include "en.h"

struct mlx5e_ethtool_rule {
	struct list_head             list;
	struct ethtool_rx_flow_spec  flow_spec;
	struct mlx5_flow_handle	     *rule;
	struct mlx5e_ethtool_table   *eth_ft;
};

static void put_flow_table(struct mlx5e_ethtool_table *eth_ft)
{
	if (!--eth_ft->num_rules) {
		mlx5_destroy_flow_table(eth_ft->ft);
		eth_ft->ft = NULL;
	}
}

#define MLX5E_ETHTOOL_L3_L4_PRIO 0
#define MLX5E_ETHTOOL_L2_PRIO (MLX5E_ETHTOOL_L3_L4_PRIO + ETHTOOL_NUM_L3_L4_FTS)
#define MLX5E_ETHTOOL_NUM_ENTRIES 64000
#define MLX5E_ETHTOOL_NUM_GROUPS  10
static struct mlx5e_ethtool_table *get_flow_table(struct mlx5e_priv *priv,
						  struct ethtool_rx_flow_spec *fs,
						  int num_tuples)
{
	struct mlx5e_ethtool_table *eth_ft;
	struct mlx5_flow_namespace *ns;
	struct mlx5_flow_table *ft;
	int max_tuples;
	int table_size;
	int prio;

	switch (fs->flow_type & ~(FLOW_EXT | FLOW_MAC_EXT)) {
	case TCP_V4_FLOW:
	case UDP_V4_FLOW:
	case TCP_V6_FLOW:
	case UDP_V6_FLOW:
		max_tuples = ETHTOOL_NUM_L3_L4_FTS;
		prio = MLX5E_ETHTOOL_L3_L4_PRIO + (max_tuples - num_tuples);
		eth_ft = &priv->fs.ethtool.l3_l4_ft[prio];
		break;
	case IP_USER_FLOW:
	case IPV6_USER_FLOW:
		max_tuples = ETHTOOL_NUM_L3_L4_FTS;
		prio = MLX5E_ETHTOOL_L3_L4_PRIO + (max_tuples - num_tuples);
		eth_ft = &priv->fs.ethtool.l3_l4_ft[prio];
		break;
	case ETHER_FLOW:
		max_tuples = ETHTOOL_NUM_L2_FTS;
		prio = max_tuples - num_tuples;
		eth_ft = &priv->fs.ethtool.l2_ft[prio];
		prio += MLX5E_ETHTOOL_L2_PRIO;
		break;
	default:
		return ERR_PTR(-EINVAL);
	}

	eth_ft->num_rules++;
	if (eth_ft->ft)
		return eth_ft;

	ns = mlx5_get_flow_namespace(priv->mdev,
				     MLX5_FLOW_NAMESPACE_ETHTOOL);
	if (!ns)
		return ERR_PTR(-EOPNOTSUPP);

	table_size = min_t(u32, BIT(MLX5_CAP_FLOWTABLE(priv->mdev,
						       flow_table_properties_nic_receive.log_max_ft_size)),
			   MLX5E_ETHTOOL_NUM_ENTRIES);
	ft = mlx5_create_auto_grouped_flow_table(ns, prio,
						 table_size,
						 MLX5E_ETHTOOL_NUM_GROUPS, 0, 0);
	if (IS_ERR(ft))
		return (void *)ft;

	eth_ft->ft = ft;
	return eth_ft;
}

static void mask_spec(u8 *mask, u8 *val, size_t size)
{
	unsigned int i;

	for (i = 0; i < size; i++, mask++, val++)
		*((u8 *)val) = *((u8 *)mask) & *((u8 *)val);
}

#define MLX5E_FTE_SET(header_p, fld, v)  \
	MLX5_SET(fte_match_set_lyr_2_4, header_p, fld, v)

#define MLX5E_FTE_ADDR_OF(header_p, fld) \
	MLX5_ADDR_OF(fte_match_set_lyr_2_4, header_p, fld)

static void
set_ip4(void *headers_c, void *headers_v, __be32 ip4src_m,
	__be32 ip4src_v, __be32 ip4dst_m, __be32 ip4dst_v)
{
	if (ip4src_m) {
		memcpy(MLX5E_FTE_ADDR_OF(headers_v, src_ipv4_src_ipv6.ipv4_layout.ipv4),
		       &ip4src_v, sizeof(ip4src_v));
		memset(MLX5E_FTE_ADDR_OF(headers_c, src_ipv4_src_ipv6.ipv4_layout.ipv4),
		       0xff, sizeof(ip4src_m));
	}
	if (ip4dst_m) {
		memcpy(MLX5E_FTE_ADDR_OF(headers_v, dst_ipv4_dst_ipv6.ipv4_layout.ipv4),
		       &ip4dst_v, sizeof(ip4dst_v));
		memset(MLX5E_FTE_ADDR_OF(headers_c, dst_ipv4_dst_ipv6.ipv4_layout.ipv4),
		       0xff, sizeof(ip4dst_m));
	}

	MLX5E_FTE_SET(headers_c, ethertype, 0xffff);
	MLX5E_FTE_SET(headers_v, ethertype, ETH_P_IP);
}

static void
set_ip6(void *headers_c, void *headers_v, __be32 ip6src_m[4],
	__be32 ip6src_v[4], __be32 ip6dst_m[4], __be32 ip6dst_v[4])
{
	u8 ip6_sz = MLX5_FLD_SZ_BYTES(ipv6_layout, ipv6);

	if (!ipv6_addr_any((struct in6_addr *)ip6src_m)) {
		memcpy(MLX5E_FTE_ADDR_OF(headers_v, src_ipv4_src_ipv6.ipv6_layout.ipv6),
		       ip6src_v, ip6_sz);
		memcpy(MLX5E_FTE_ADDR_OF(headers_c, src_ipv4_src_ipv6.ipv6_layout.ipv6),
		       ip6src_m, ip6_sz);
	}
	if (!ipv6_addr_any((struct in6_addr *)ip6dst_m)) {
		memcpy(MLX5E_FTE_ADDR_OF(headers_v, dst_ipv4_dst_ipv6.ipv6_layout.ipv6),
		       ip6dst_v, ip6_sz);
		memcpy(MLX5E_FTE_ADDR_OF(headers_c, dst_ipv4_dst_ipv6.ipv6_layout.ipv6),
		       ip6dst_m, ip6_sz);
	}

	MLX5E_FTE_SET(headers_c, ethertype, 0xffff);
	MLX5E_FTE_SET(headers_v, ethertype, ETH_P_IPV6);
}

static void
set_tcp(void *headers_c, void *headers_v, __be16 psrc_m, __be16 psrc_v,
	__be16 pdst_m, __be16 pdst_v)
{
	if (psrc_m) {
		MLX5E_FTE_SET(headers_c, tcp_sport, 0xffff);
		MLX5E_FTE_SET(headers_v, tcp_sport, ntohs(psrc_v));
	}
	if (pdst_m) {
		MLX5E_FTE_SET(headers_c, tcp_dport, 0xffff);
		MLX5E_FTE_SET(headers_v, tcp_dport, ntohs(pdst_v));
	}

	MLX5E_FTE_SET(headers_c, ip_protocol, 0xffff);
	MLX5E_FTE_SET(headers_v, ip_protocol, IPPROTO_TCP);
}

static void
set_udp(void *headers_c, void *headers_v, __be16 psrc_m, __be16 psrc_v,
	__be16 pdst_m, __be16 pdst_v)
{
	if (psrc_m) {
		MLX5E_FTE_SET(headers_c, udp_sport, 0xffff);
<<<<<<< HEAD
		MLX5E_FTE_SET(headers_c, udp_sport, ntohs(psrc_v));
=======
		MLX5E_FTE_SET(headers_v, udp_sport, ntohs(psrc_v));
>>>>>>> f9885ef8
	}

	if (pdst_m) {
		MLX5E_FTE_SET(headers_c, udp_dport, 0xffff);
		MLX5E_FTE_SET(headers_v, udp_dport, ntohs(pdst_v));
	}

	MLX5E_FTE_SET(headers_c, ip_protocol, 0xffff);
	MLX5E_FTE_SET(headers_v, ip_protocol, IPPROTO_UDP);
}

static void
parse_tcp4(void *headers_c, void *headers_v, struct ethtool_rx_flow_spec *fs)
{
	struct ethtool_tcpip4_spec *l4_mask = &fs->m_u.tcp_ip4_spec;
	struct ethtool_tcpip4_spec *l4_val  = &fs->h_u.tcp_ip4_spec;

	set_ip4(headers_c, headers_v, l4_mask->ip4src, l4_val->ip4src,
		l4_mask->ip4dst, l4_val->ip4dst);

	set_tcp(headers_c, headers_v, l4_mask->psrc, l4_val->psrc,
		l4_mask->pdst, l4_val->pdst);
}

static void
parse_udp4(void *headers_c, void *headers_v, struct ethtool_rx_flow_spec *fs)
{
	struct ethtool_tcpip4_spec *l4_mask = &fs->m_u.udp_ip4_spec;
	struct ethtool_tcpip4_spec *l4_val  = &fs->h_u.udp_ip4_spec;

	set_ip4(headers_c, headers_v, l4_mask->ip4src, l4_val->ip4src,
		l4_mask->ip4dst, l4_val->ip4dst);

	set_udp(headers_c, headers_v, l4_mask->psrc, l4_val->psrc,
		l4_mask->pdst, l4_val->pdst);
}

static void
parse_ip4(void *headers_c, void *headers_v, struct ethtool_rx_flow_spec *fs)
{
	struct ethtool_usrip4_spec *l3_mask = &fs->m_u.usr_ip4_spec;
	struct ethtool_usrip4_spec *l3_val  = &fs->h_u.usr_ip4_spec;

	set_ip4(headers_c, headers_v, l3_mask->ip4src, l3_val->ip4src,
		l3_mask->ip4dst, l3_val->ip4dst);

	if (l3_mask->proto) {
		MLX5E_FTE_SET(headers_c, ip_protocol, l3_mask->proto);
		MLX5E_FTE_SET(headers_v, ip_protocol, l3_val->proto);
	}
}

static void
parse_ip6(void *headers_c, void *headers_v, struct ethtool_rx_flow_spec *fs)
{
	struct ethtool_usrip6_spec *l3_mask = &fs->m_u.usr_ip6_spec;
	struct ethtool_usrip6_spec *l3_val  = &fs->h_u.usr_ip6_spec;

	set_ip6(headers_c, headers_v, l3_mask->ip6src,
		l3_val->ip6src, l3_mask->ip6dst, l3_val->ip6dst);

	if (l3_mask->l4_proto) {
		MLX5E_FTE_SET(headers_c, ip_protocol, l3_mask->l4_proto);
		MLX5E_FTE_SET(headers_v, ip_protocol, l3_val->l4_proto);
	}
}

static void
parse_tcp6(void *headers_c, void *headers_v, struct ethtool_rx_flow_spec *fs)
{
	struct ethtool_tcpip6_spec *l4_mask = &fs->m_u.tcp_ip6_spec;
	struct ethtool_tcpip6_spec *l4_val  = &fs->h_u.tcp_ip6_spec;

	set_ip6(headers_c, headers_v, l4_mask->ip6src,
		l4_val->ip6src, l4_mask->ip6dst, l4_val->ip6dst);

	set_tcp(headers_c, headers_v, l4_mask->psrc, l4_val->psrc,
		l4_mask->pdst, l4_val->pdst);
}

static void
parse_udp6(void *headers_c, void *headers_v, struct ethtool_rx_flow_spec *fs)
{
	struct ethtool_tcpip6_spec *l4_mask = &fs->m_u.udp_ip6_spec;
	struct ethtool_tcpip6_spec *l4_val  = &fs->h_u.udp_ip6_spec;

	set_ip6(headers_c, headers_v, l4_mask->ip6src,
		l4_val->ip6src, l4_mask->ip6dst, l4_val->ip6dst);

	set_udp(headers_c, headers_v, l4_mask->psrc, l4_val->psrc,
		l4_mask->pdst, l4_val->pdst);
}

static void
parse_ether(void *headers_c, void *headers_v, struct ethtool_rx_flow_spec *fs)
{
	struct ethhdr *eth_mask = &fs->m_u.ether_spec;
	struct ethhdr *eth_val = &fs->h_u.ether_spec;

	mask_spec((u8 *)eth_mask, (u8 *)eth_val, sizeof(*eth_mask));
	ether_addr_copy(MLX5E_FTE_ADDR_OF(headers_c, smac_47_16), eth_mask->h_source);
	ether_addr_copy(MLX5E_FTE_ADDR_OF(headers_v, smac_47_16), eth_val->h_source);
	ether_addr_copy(MLX5E_FTE_ADDR_OF(headers_c, dmac_47_16), eth_mask->h_dest);
	ether_addr_copy(MLX5E_FTE_ADDR_OF(headers_v, dmac_47_16), eth_val->h_dest);
	MLX5E_FTE_SET(headers_c, ethertype, ntohs(eth_mask->h_proto));
	MLX5E_FTE_SET(headers_v, ethertype, ntohs(eth_val->h_proto));
}

static void
set_cvlan(void *headers_c, void *headers_v, __be16 vlan_tci)
{
	MLX5E_FTE_SET(headers_c, cvlan_tag, 1);
	MLX5E_FTE_SET(headers_v, cvlan_tag, 1);
	MLX5E_FTE_SET(headers_c, first_vid, 0xfff);
	MLX5E_FTE_SET(headers_v, first_vid, ntohs(vlan_tci));
}

static void
set_dmac(void *headers_c, void *headers_v,
	 unsigned char m_dest[ETH_ALEN], unsigned char v_dest[ETH_ALEN])
{
	ether_addr_copy(MLX5E_FTE_ADDR_OF(headers_c, dmac_47_16), m_dest);
	ether_addr_copy(MLX5E_FTE_ADDR_OF(headers_v, dmac_47_16), v_dest);
}

static int set_flow_attrs(u32 *match_c, u32 *match_v,
			  struct ethtool_rx_flow_spec *fs)
{
	void *outer_headers_c = MLX5_ADDR_OF(fte_match_param, match_c,
					     outer_headers);
	void *outer_headers_v = MLX5_ADDR_OF(fte_match_param, match_v,
					     outer_headers);
	u32 flow_type = fs->flow_type & ~(FLOW_EXT | FLOW_MAC_EXT);

	switch (flow_type) {
	case TCP_V4_FLOW:
		parse_tcp4(outer_headers_c, outer_headers_v, fs);
		break;
	case UDP_V4_FLOW:
		parse_udp4(outer_headers_c, outer_headers_v, fs);
		break;
	case IP_USER_FLOW:
		parse_ip4(outer_headers_c, outer_headers_v, fs);
		break;
	case TCP_V6_FLOW:
		parse_tcp6(outer_headers_c, outer_headers_v, fs);
		break;
	case UDP_V6_FLOW:
		parse_udp6(outer_headers_c, outer_headers_v, fs);
		break;
	case IPV6_USER_FLOW:
		parse_ip6(outer_headers_c, outer_headers_v, fs);
		break;
	case ETHER_FLOW:
		parse_ether(outer_headers_c, outer_headers_v, fs);
		break;
	default:
		return -EINVAL;
	}

	if ((fs->flow_type & FLOW_EXT) &&
	    (fs->m_ext.vlan_tci & cpu_to_be16(VLAN_VID_MASK)))
		set_cvlan(outer_headers_c, outer_headers_v, fs->h_ext.vlan_tci);

	if (fs->flow_type & FLOW_MAC_EXT &&
	    !is_zero_ether_addr(fs->m_ext.h_dest)) {
		mask_spec(fs->m_ext.h_dest, fs->h_ext.h_dest, ETH_ALEN);
		set_dmac(outer_headers_c, outer_headers_v, fs->m_ext.h_dest,
			 fs->h_ext.h_dest);
	}

	return 0;
}

static void add_rule_to_list(struct mlx5e_priv *priv,
			     struct mlx5e_ethtool_rule *rule)
{
	struct mlx5e_ethtool_rule *iter;
	struct list_head *head = &priv->fs.ethtool.rules;

	list_for_each_entry(iter, &priv->fs.ethtool.rules, list) {
		if (iter->flow_spec.location > rule->flow_spec.location)
			break;
		head = &iter->list;
	}
	priv->fs.ethtool.tot_num_rules++;
	list_add(&rule->list, head);
}

static bool outer_header_zero(u32 *match_criteria)
{
	int size = MLX5_FLD_SZ_BYTES(fte_match_param, outer_headers);
	char *outer_headers_c = MLX5_ADDR_OF(fte_match_param, match_criteria,
					     outer_headers);

	return outer_headers_c[0] == 0 && !memcmp(outer_headers_c,
						  outer_headers_c + 1,
						  size - 1);
}

static struct mlx5_flow_handle *
add_ethtool_flow_rule(struct mlx5e_priv *priv,
		      struct mlx5_flow_table *ft,
		      struct ethtool_rx_flow_spec *fs)
{
	struct mlx5_flow_destination *dst = NULL;
	struct mlx5_flow_act flow_act = {0};
	struct mlx5_flow_spec *spec;
	struct mlx5_flow_handle *rule;
	int err = 0;

	spec = kvzalloc(sizeof(*spec), GFP_KERNEL);
	if (!spec)
		return ERR_PTR(-ENOMEM);
	err = set_flow_attrs(spec->match_criteria, spec->match_value,
			     fs);
	if (err)
		goto free;

	if (fs->ring_cookie == RX_CLS_FLOW_DISC) {
		flow_act.action = MLX5_FLOW_CONTEXT_ACTION_DROP;
	} else {
		dst = kzalloc(sizeof(*dst), GFP_KERNEL);
		if (!dst) {
			err = -ENOMEM;
			goto free;
		}

		dst->type = MLX5_FLOW_DESTINATION_TYPE_TIR;
		dst->tir_num = priv->direct_tir[fs->ring_cookie].tirn;
		flow_act.action = MLX5_FLOW_CONTEXT_ACTION_FWD_DEST;
	}

	spec->match_criteria_enable = (!outer_header_zero(spec->match_criteria));
	flow_act.flow_tag = MLX5_FS_DEFAULT_FLOW_TAG;
	rule = mlx5_add_flow_rules(ft, spec, &flow_act, dst, dst ? 1 : 0);
	if (IS_ERR(rule)) {
		err = PTR_ERR(rule);
		netdev_err(priv->netdev, "%s: failed to add ethtool steering rule: %d\n",
			   __func__, err);
		goto free;
	}
free:
	kvfree(spec);
	kfree(dst);
	return err ? ERR_PTR(err) : rule;
}

static void del_ethtool_rule(struct mlx5e_priv *priv,
			     struct mlx5e_ethtool_rule *eth_rule)
{
	if (eth_rule->rule)
		mlx5_del_flow_rules(eth_rule->rule);
	list_del(&eth_rule->list);
	priv->fs.ethtool.tot_num_rules--;
	put_flow_table(eth_rule->eth_ft);
	kfree(eth_rule);
}

static struct mlx5e_ethtool_rule *find_ethtool_rule(struct mlx5e_priv *priv,
						    int location)
{
	struct mlx5e_ethtool_rule *iter;

	list_for_each_entry(iter, &priv->fs.ethtool.rules, list) {
		if (iter->flow_spec.location == location)
			return iter;
	}
	return NULL;
}

static struct mlx5e_ethtool_rule *get_ethtool_rule(struct mlx5e_priv *priv,
						   int location)
{
	struct mlx5e_ethtool_rule *eth_rule;

	eth_rule = find_ethtool_rule(priv, location);
	if (eth_rule)
		del_ethtool_rule(priv, eth_rule);

	eth_rule = kzalloc(sizeof(*eth_rule), GFP_KERNEL);
	if (!eth_rule)
		return ERR_PTR(-ENOMEM);

	add_rule_to_list(priv, eth_rule);
	return eth_rule;
}

#define MAX_NUM_OF_ETHTOOL_RULES BIT(10)

#define all_ones(field) (field == (__force typeof(field))-1)
#define all_zeros_or_all_ones(field)		\
	((field) == 0 || (field) == (__force typeof(field))-1)

static int validate_ethter(struct ethtool_rx_flow_spec *fs)
{
	struct ethhdr *eth_mask = &fs->m_u.ether_spec;
	int ntuples = 0;

	if (!is_zero_ether_addr(eth_mask->h_dest))
		ntuples++;
	if (!is_zero_ether_addr(eth_mask->h_source))
		ntuples++;
	if (eth_mask->h_proto)
		ntuples++;
	return ntuples;
}

static int validate_tcpudp4(struct ethtool_rx_flow_spec *fs)
{
	struct ethtool_tcpip4_spec *l4_mask = &fs->m_u.tcp_ip4_spec;
	int ntuples = 0;

	if (l4_mask->tos)
		return -EINVAL;

	if (l4_mask->ip4src) {
		if (!all_ones(l4_mask->ip4src))
			return -EINVAL;
		ntuples++;
	}
	if (l4_mask->ip4dst) {
		if (!all_ones(l4_mask->ip4dst))
			return -EINVAL;
		ntuples++;
	}
	if (l4_mask->psrc) {
		if (!all_ones(l4_mask->psrc))
			return -EINVAL;
		ntuples++;
	}
	if (l4_mask->pdst) {
		if (!all_ones(l4_mask->pdst))
			return -EINVAL;
		ntuples++;
	}
	/* Flow is TCP/UDP */
	return ++ntuples;
}

static int validate_ip4(struct ethtool_rx_flow_spec *fs)
{
	struct ethtool_usrip4_spec *l3_mask = &fs->m_u.usr_ip4_spec;
	int ntuples = 0;

	if (l3_mask->l4_4_bytes || l3_mask->tos ||
	    fs->h_u.usr_ip4_spec.ip_ver != ETH_RX_NFC_IP4)
		return -EINVAL;
	if (l3_mask->ip4src) {
		if (!all_ones(l3_mask->ip4src))
			return -EINVAL;
		ntuples++;
	}
	if (l3_mask->ip4dst) {
		if (!all_ones(l3_mask->ip4dst))
			return -EINVAL;
		ntuples++;
	}
	if (l3_mask->proto)
		ntuples++;
	/* Flow is IPv4 */
	return ++ntuples;
}

static int validate_ip6(struct ethtool_rx_flow_spec *fs)
{
	struct ethtool_usrip6_spec *l3_mask = &fs->m_u.usr_ip6_spec;
	int ntuples = 0;

	if (l3_mask->l4_4_bytes || l3_mask->tclass)
		return -EINVAL;
	if (!ipv6_addr_any((struct in6_addr *)l3_mask->ip6src))
		ntuples++;

	if (!ipv6_addr_any((struct in6_addr *)l3_mask->ip6dst))
		ntuples++;
	if (l3_mask->l4_proto)
		ntuples++;
	/* Flow is IPv6 */
	return ++ntuples;
}

static int validate_tcpudp6(struct ethtool_rx_flow_spec *fs)
{
	struct ethtool_tcpip6_spec *l4_mask = &fs->m_u.tcp_ip6_spec;
	int ntuples = 0;

	if (l4_mask->tclass)
		return -EINVAL;

	if (!ipv6_addr_any((struct in6_addr *)l4_mask->ip6src))
		ntuples++;

	if (!ipv6_addr_any((struct in6_addr *)l4_mask->ip6dst))
		ntuples++;

	if (l4_mask->psrc) {
		if (!all_ones(l4_mask->psrc))
			return -EINVAL;
		ntuples++;
	}
	if (l4_mask->pdst) {
		if (!all_ones(l4_mask->pdst))
			return -EINVAL;
		ntuples++;
	}
	/* Flow is TCP/UDP */
	return ++ntuples;
}

static int validate_vlan(struct ethtool_rx_flow_spec *fs)
{
	if (fs->m_ext.vlan_etype ||
	    fs->m_ext.vlan_tci != cpu_to_be16(VLAN_VID_MASK))
		return -EINVAL;

	if (fs->m_ext.vlan_tci &&
	    (be16_to_cpu(fs->h_ext.vlan_tci) >= VLAN_N_VID))
		return -EINVAL;

	return 1;
}

static int validate_flow(struct mlx5e_priv *priv,
			 struct ethtool_rx_flow_spec *fs)
{
	int num_tuples = 0;
	int ret = 0;

	if (fs->location >= MAX_NUM_OF_ETHTOOL_RULES)
		return -ENOSPC;

	if (fs->ring_cookie >= priv->channels.params.num_channels &&
	    fs->ring_cookie != RX_CLS_FLOW_DISC)
		return -EINVAL;

	switch (fs->flow_type & ~(FLOW_EXT | FLOW_MAC_EXT)) {
	case ETHER_FLOW:
		num_tuples += validate_ethter(fs);
		break;
	case TCP_V4_FLOW:
	case UDP_V4_FLOW:
		ret = validate_tcpudp4(fs);
		if (ret < 0)
			return ret;
		num_tuples += ret;
		break;
	case IP_USER_FLOW:
		ret = validate_ip4(fs);
		if (ret < 0)
			return ret;
		num_tuples += ret;
		break;
	case TCP_V6_FLOW:
	case UDP_V6_FLOW:
		ret = validate_tcpudp6(fs);
		if (ret < 0)
			return ret;
		num_tuples += ret;
		break;
	case IPV6_USER_FLOW:
		ret = validate_ip6(fs);
		if (ret < 0)
			return ret;
		num_tuples += ret;
		break;
	default:
		return -ENOTSUPP;
	}
	if ((fs->flow_type & FLOW_EXT)) {
		ret = validate_vlan(fs);
		if (ret < 0)
			return ret;
		num_tuples += ret;
	}

	if (fs->flow_type & FLOW_MAC_EXT &&
	    !is_zero_ether_addr(fs->m_ext.h_dest))
		num_tuples++;

	return num_tuples;
}

static int
mlx5e_ethtool_flow_replace(struct mlx5e_priv *priv,
			   struct ethtool_rx_flow_spec *fs)
{
	struct mlx5e_ethtool_table *eth_ft;
	struct mlx5e_ethtool_rule *eth_rule;
	struct mlx5_flow_handle *rule;
	int num_tuples;
	int err;

	num_tuples = validate_flow(priv, fs);
	if (num_tuples <= 0) {
		netdev_warn(priv->netdev, "%s: flow is not valid %d\n",
			    __func__, num_tuples);
		return num_tuples;
	}

	eth_ft = get_flow_table(priv, fs, num_tuples);
	if (IS_ERR(eth_ft))
		return PTR_ERR(eth_ft);

	eth_rule = get_ethtool_rule(priv, fs->location);
	if (IS_ERR(eth_rule)) {
		put_flow_table(eth_ft);
		return PTR_ERR(eth_rule);
	}

	eth_rule->flow_spec = *fs;
	eth_rule->eth_ft = eth_ft;
	if (!eth_ft->ft) {
		err = -EINVAL;
		goto del_ethtool_rule;
	}
	rule = add_ethtool_flow_rule(priv, eth_ft->ft, fs);
	if (IS_ERR(rule)) {
		err = PTR_ERR(rule);
		goto del_ethtool_rule;
	}

	eth_rule->rule = rule;

	return 0;

del_ethtool_rule:
	del_ethtool_rule(priv, eth_rule);

	return err;
}

static int
mlx5e_ethtool_flow_remove(struct mlx5e_priv *priv, int location)
{
	struct mlx5e_ethtool_rule *eth_rule;
	int err = 0;

	if (location >= MAX_NUM_OF_ETHTOOL_RULES)
		return -ENOSPC;

	eth_rule = find_ethtool_rule(priv, location);
	if (!eth_rule) {
		err =  -ENOENT;
		goto out;
	}

	del_ethtool_rule(priv, eth_rule);
out:
	return err;
}

static int
mlx5e_ethtool_get_flow(struct mlx5e_priv *priv,
		       struct ethtool_rxnfc *info, int location)
{
	struct mlx5e_ethtool_rule *eth_rule;

	if (location < 0 || location >= MAX_NUM_OF_ETHTOOL_RULES)
		return -EINVAL;

	list_for_each_entry(eth_rule, &priv->fs.ethtool.rules, list) {
		if (eth_rule->flow_spec.location == location) {
			info->fs = eth_rule->flow_spec;
			return 0;
		}
	}

	return -ENOENT;
}

static int
mlx5e_ethtool_get_all_flows(struct mlx5e_priv *priv,
			    struct ethtool_rxnfc *info, u32 *rule_locs)
{
	int location = 0;
	int idx = 0;
	int err = 0;

	info->data = MAX_NUM_OF_ETHTOOL_RULES;
	while ((!err || err == -ENOENT) && idx < info->rule_cnt) {
		err = mlx5e_ethtool_get_flow(priv, info, location);
		if (!err)
			rule_locs[idx++] = location;
		location++;
	}
	return err;
}

void mlx5e_ethtool_cleanup_steering(struct mlx5e_priv *priv)
{
	struct mlx5e_ethtool_rule *iter;
	struct mlx5e_ethtool_rule *temp;

	list_for_each_entry_safe(iter, temp, &priv->fs.ethtool.rules, list)
		del_ethtool_rule(priv, iter);
}

void mlx5e_ethtool_init_steering(struct mlx5e_priv *priv)
{
	INIT_LIST_HEAD(&priv->fs.ethtool.rules);
}

int mlx5e_set_rxnfc(struct net_device *dev, struct ethtool_rxnfc *cmd)
{
	int err = 0;
	struct mlx5e_priv *priv = netdev_priv(dev);

	switch (cmd->cmd) {
	case ETHTOOL_SRXCLSRLINS:
		err = mlx5e_ethtool_flow_replace(priv, &cmd->fs);
		break;
	case ETHTOOL_SRXCLSRLDEL:
		err = mlx5e_ethtool_flow_remove(priv, cmd->fs.location);
		break;
	default:
		err = -EOPNOTSUPP;
		break;
	}

	return err;
}

int mlx5e_get_rxnfc(struct net_device *dev,
		    struct ethtool_rxnfc *info, u32 *rule_locs)
{
	struct mlx5e_priv *priv = netdev_priv(dev);
	int err = 0;

	switch (info->cmd) {
	case ETHTOOL_GRXRINGS:
		info->data = priv->channels.params.num_channels;
		break;
	case ETHTOOL_GRXCLSRLCNT:
		info->rule_cnt = priv->fs.ethtool.tot_num_rules;
		break;
	case ETHTOOL_GRXCLSRULE:
		err = mlx5e_ethtool_get_flow(priv, info, info->fs.location);
		break;
	case ETHTOOL_GRXCLSRLALL:
		err = mlx5e_ethtool_get_all_flows(priv, info, rule_locs);
		break;
	default:
		err = -EOPNOTSUPP;
		break;
	}

	return err;
}
<|MERGE_RESOLUTION|>--- conflicted
+++ resolved
@@ -191,11 +191,7 @@
 {
 	if (psrc_m) {
 		MLX5E_FTE_SET(headers_c, udp_sport, 0xffff);
-<<<<<<< HEAD
-		MLX5E_FTE_SET(headers_c, udp_sport, ntohs(psrc_v));
-=======
 		MLX5E_FTE_SET(headers_v, udp_sport, ntohs(psrc_v));
->>>>>>> f9885ef8
 	}
 
 	if (pdst_m) {
