--- conflicted
+++ resolved
@@ -1101,11 +1101,7 @@
  * ice_adjust_itr_by_size_and_speed - Adjust ITR based on current traffic
  * @port_info: port_info structure containing the current link speed
  * @avg_pkt_size: average size of Tx or Rx packets based on clean routine
-<<<<<<< HEAD
- * @itr: itr value to update
-=======
  * @itr: ITR value to update
->>>>>>> 4ff96fb5
  *
  * Calculate how big of an increment should be applied to the ITR value passed
  * in based on wmem_default, SKB overhead, Ethernet overhead, and the current
@@ -1320,11 +1316,7 @@
  */
 static u32 ice_buildreg_itr(u16 itr_idx, u16 itr)
 {
-<<<<<<< HEAD
-	/* The itr value is reported in microseconds, and the register value is
-=======
 	/* The ITR value is reported in microseconds, and the register value is
->>>>>>> 4ff96fb5
 	 * recorded in 2 microsecond units. For this reason we only need to
 	 * shift by the GLINT_DYN_CTL_INTERVAL_S - ICE_ITR_GRAN_S to apply this
 	 * granularity as a shift instead of division. The mask makes sure the
