# SPDX-License-Identifier: GPL-2.0
dtb-$(CONFIG_DTB_GNUBEE1)      += gbpc1.dtb
<<<<<<< HEAD
dtb-$(CONFIG_DTB_UBNT_ERX_SFP) += UBNT-ERX-SFP.dtb
=======
dtb-$(CONFIG_DTB_GNUBEE2)      += gbpc2.dtb
>>>>>>> 5d153248

obj-y				+= $(patsubst %.dtb, %.dtb.o, $(dtb-y))<|MERGE_RESOLUTION|>--- conflicted
+++ resolved
@@ -1,9 +1,6 @@
 # SPDX-License-Identifier: GPL-2.0
 dtb-$(CONFIG_DTB_GNUBEE1)      += gbpc1.dtb
-<<<<<<< HEAD
+dtb-$(CONFIG_DTB_GNUBEE2)      += gbpc2.dtb
 dtb-$(CONFIG_DTB_UBNT_ERX_SFP) += UBNT-ERX-SFP.dtb
-=======
-dtb-$(CONFIG_DTB_GNUBEE2)      += gbpc2.dtb
->>>>>>> 5d153248
 
 obj-y				+= $(patsubst %.dtb, %.dtb.o, $(dtb-y))