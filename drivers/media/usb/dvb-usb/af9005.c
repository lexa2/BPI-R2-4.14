/* DVB USB compliant Linux driver for the Afatech 9005
 * USB1.1 DVB-T receiver.
 *
 * Copyright (C) 2007 Luca Olivetti (luca@ventoso.org)
 *
 * Thanks to Afatech who kindly provided information.
 *
 * This program is free software; you can redistribute it and/or modify
 * it under the terms of the GNU General Public License as published by
 * the Free Software Foundation; either version 2 of the License, or
 * (at your option) any later version.
 *
 * This program is distributed in the hope that it will be useful,
 * but WITHOUT ANY WARRANTY; without even the implied warranty of
 * MERCHANTABILITY or FITNESS FOR A PARTICULAR PURPOSE.  See the
 * GNU General Public License for more details.
 *
 * You should have received a copy of the GNU General Public License
 * along with this program; if not, write to the Free Software
 * Foundation, Inc., 675 Mass Ave, Cambridge, MA 02139, USA.
 *
 * see Documentation/dvb/README.dvb-usb for more information
 */
#include "af9005.h"

/* debug */
int dvb_usb_af9005_debug;
module_param_named(debug, dvb_usb_af9005_debug, int, 0644);
MODULE_PARM_DESC(debug,
		 "set debugging level (1=info,xfer=2,rc=4,reg=8,i2c=16,fw=32 (or-able))."
		 DVB_USB_DEBUG_STATUS);
/* enable obnoxious led */
bool dvb_usb_af9005_led = true;
module_param_named(led, dvb_usb_af9005_led, bool, 0644);
MODULE_PARM_DESC(led, "enable led (default: 1).");

/* eeprom dump */
static int dvb_usb_af9005_dump_eeprom;
module_param_named(dump_eeprom, dvb_usb_af9005_dump_eeprom, int, 0);
MODULE_PARM_DESC(dump_eeprom, "dump contents of the eeprom.");

DVB_DEFINE_MOD_OPT_ADAPTER_NR(adapter_nr);

/* remote control decoder */
static int (*rc_decode) (struct dvb_usb_device *d, u8 *data, int len,
		u32 *event, int *state);
static void *rc_keys;
static int *rc_keys_size;

u8 regmask[8] = { 0x01, 0x03, 0x07, 0x0f, 0x1f, 0x3f, 0x7f, 0xff };

struct af9005_device_state {
	u8 sequence;
	int led_state;
	unsigned char data[256];
<<<<<<< HEAD
	struct mutex data_mutex;
=======
>>>>>>> a25f0944
};

static int af9005_generic_read_write(struct dvb_usb_device *d, u16 reg,
			      int readwrite, int type, u8 * values, int len)
{
	struct af9005_device_state *st = d->priv;
	u8 command, seq;
	int i, ret;

	if (len < 1) {
		err("generic read/write, less than 1 byte. Makes no sense.");
		return -EINVAL;
	}
	if (len > 8) {
		err("generic read/write, more than 8 bytes. Not supported.");
		return -EINVAL;
	}

<<<<<<< HEAD
	mutex_lock(&st->data_mutex);
=======
	mutex_lock(&d->data_mutex);
>>>>>>> a25f0944
	st->data[0] = 14;		/* rest of buffer length low */
	st->data[1] = 0;		/* rest of buffer length high */

	st->data[2] = AF9005_REGISTER_RW;	/* register operation */
	st->data[3] = 12;		/* rest of buffer length */

	st->data[4] = seq = st->sequence++;	/* sequence number */

	st->data[5] = (u8) (reg >> 8);	/* register address */
	st->data[6] = (u8) (reg & 0xff);

	if (type == AF9005_OFDM_REG) {
		command = AF9005_CMD_OFDM_REG;
	} else {
		command = AF9005_CMD_TUNER;
	}

	if (len > 1)
		command |=
		    AF9005_CMD_BURST | AF9005_CMD_AUTOINC | (len - 1) << 3;
	command |= readwrite;
	if (readwrite == AF9005_CMD_WRITE)
		for (i = 0; i < len; i++)
			st->data[8 + i] = values[i];
	else if (type == AF9005_TUNER_REG)
		/* read command for tuner, the first byte contains the i2c address */
		st->data[8] = values[0];
	st->data[7] = command;

	ret = dvb_usb_generic_rw(d, st->data, 16, st->data, 17, 0);
	if (ret)
		goto ret;

	/* sanity check */
	if (st->data[2] != AF9005_REGISTER_RW_ACK) {
		err("generic read/write, wrong reply code.");
		ret = -EIO;
		goto ret;
	}
	if (st->data[3] != 0x0d) {
		err("generic read/write, wrong length in reply.");
		ret = -EIO;
		goto ret;
	}
	if (st->data[4] != seq) {
		err("generic read/write, wrong sequence in reply.");
		ret = -EIO;
		goto ret;
	}
	/*
	 * In thesis, both input and output buffers should have
	 * identical values for st->data[5] to st->data[8].
	 * However, windows driver doesn't check these fields, in fact
	 * sometimes the register in the reply is different that what
	 * has been sent
	 */
	if (st->data[16] != 0x01) {
		err("generic read/write wrong status code in reply.");
		ret = -EIO;
		goto ret;
	}

	if (readwrite == AF9005_CMD_READ)
		for (i = 0; i < len; i++)
			values[i] = st->data[8 + i];

ret:
<<<<<<< HEAD
	mutex_unlock(&st->data_mutex);
=======
	mutex_unlock(&d->data_mutex);
>>>>>>> a25f0944
	return ret;

}

int af9005_read_ofdm_register(struct dvb_usb_device *d, u16 reg, u8 * value)
{
	int ret;
	deb_reg("read register %x ", reg);
	ret = af9005_generic_read_write(d, reg,
					AF9005_CMD_READ, AF9005_OFDM_REG,
					value, 1);
	if (ret)
		deb_reg("failed\n");
	else
		deb_reg("value %x\n", *value);
	return ret;
}

int af9005_read_ofdm_registers(struct dvb_usb_device *d, u16 reg,
			       u8 * values, int len)
{
	int ret;
	deb_reg("read %d registers %x ", len, reg);
	ret = af9005_generic_read_write(d, reg,
					AF9005_CMD_READ, AF9005_OFDM_REG,
					values, len);
	if (ret)
		deb_reg("failed\n");
	else
		debug_dump(values, len, deb_reg);
	return ret;
}

int af9005_write_ofdm_register(struct dvb_usb_device *d, u16 reg, u8 value)
{
	int ret;
	u8 temp = value;
	deb_reg("write register %x value %x ", reg, value);
	ret = af9005_generic_read_write(d, reg,
					AF9005_CMD_WRITE, AF9005_OFDM_REG,
					&temp, 1);
	if (ret)
		deb_reg("failed\n");
	else
		deb_reg("ok\n");
	return ret;
}

int af9005_write_ofdm_registers(struct dvb_usb_device *d, u16 reg,
				u8 * values, int len)
{
	int ret;
	deb_reg("write %d registers %x values ", len, reg);
	debug_dump(values, len, deb_reg);

	ret = af9005_generic_read_write(d, reg,
					AF9005_CMD_WRITE, AF9005_OFDM_REG,
					values, len);
	if (ret)
		deb_reg("failed\n");
	else
		deb_reg("ok\n");
	return ret;
}

int af9005_read_register_bits(struct dvb_usb_device *d, u16 reg, u8 pos,
			      u8 len, u8 * value)
{
	u8 temp;
	int ret;
	deb_reg("read bits %x %x %x", reg, pos, len);
	ret = af9005_read_ofdm_register(d, reg, &temp);
	if (ret) {
		deb_reg(" failed\n");
		return ret;
	}
	*value = (temp >> pos) & regmask[len - 1];
	deb_reg(" value %x\n", *value);
	return 0;

}

int af9005_write_register_bits(struct dvb_usb_device *d, u16 reg, u8 pos,
			       u8 len, u8 value)
{
	u8 temp, mask;
	int ret;
	deb_reg("write bits %x %x %x value %x\n", reg, pos, len, value);
	if (pos == 0 && len == 8)
		return af9005_write_ofdm_register(d, reg, value);
	ret = af9005_read_ofdm_register(d, reg, &temp);
	if (ret)
		return ret;
	mask = regmask[len - 1] << pos;
	temp = (temp & ~mask) | ((value << pos) & mask);
	return af9005_write_ofdm_register(d, reg, temp);

}

static int af9005_usb_read_tuner_registers(struct dvb_usb_device *d,
					   u16 reg, u8 * values, int len)
{
	return af9005_generic_read_write(d, reg,
					 AF9005_CMD_READ, AF9005_TUNER_REG,
					 values, len);
}

static int af9005_usb_write_tuner_registers(struct dvb_usb_device *d,
					    u16 reg, u8 * values, int len)
{
	return af9005_generic_read_write(d, reg,
					 AF9005_CMD_WRITE,
					 AF9005_TUNER_REG, values, len);
}

int af9005_write_tuner_registers(struct dvb_usb_device *d, u16 reg,
				 u8 * values, int len)
{
	/* don't let the name of this function mislead you: it's just used
	   as an interface from the firmware to the i2c bus. The actual
	   i2c addresses are contained in the data */
	int ret, i, done = 0, fail = 0;
	u8 temp;
	ret = af9005_usb_write_tuner_registers(d, reg, values, len);
	if (ret)
		return ret;
	if (reg != 0xffff) {
		/* check if write done (0xa40d bit 1) or fail (0xa40d bit 2) */
		for (i = 0; i < 200; i++) {
			ret =
			    af9005_read_ofdm_register(d,
						      xd_I2C_i2c_m_status_wdat_done,
						      &temp);
			if (ret)
				return ret;
			done = temp & (regmask[i2c_m_status_wdat_done_len - 1]
				       << i2c_m_status_wdat_done_pos);
			if (done)
				break;
			fail = temp & (regmask[i2c_m_status_wdat_fail_len - 1]
				       << i2c_m_status_wdat_fail_pos);
			if (fail)
				break;
			msleep(50);
		}
		if (i == 200)
			return -ETIMEDOUT;
		if (fail) {
			/* clear write fail bit */
			af9005_write_register_bits(d,
						   xd_I2C_i2c_m_status_wdat_fail,
						   i2c_m_status_wdat_fail_pos,
						   i2c_m_status_wdat_fail_len,
						   1);
			return -EIO;
		}
		/* clear write done bit */
		ret =
		    af9005_write_register_bits(d,
					       xd_I2C_i2c_m_status_wdat_fail,
					       i2c_m_status_wdat_done_pos,
					       i2c_m_status_wdat_done_len, 1);
		if (ret)
			return ret;
	}
	return 0;
}

int af9005_read_tuner_registers(struct dvb_usb_device *d, u16 reg, u8 addr,
				u8 * values, int len)
{
	/* don't let the name of this function mislead you: it's just used
	   as an interface from the firmware to the i2c bus. The actual
	   i2c addresses are contained in the data */
	int ret, i;
	u8 temp, buf[2];

	buf[0] = addr;		/* tuner i2c address */
	buf[1] = values[0];	/* tuner register */

	values[0] = addr + 0x01;	/* i2c read address */

	if (reg == APO_REG_I2C_RW_SILICON_TUNER) {
		/* write tuner i2c address to tuner, 0c00c0 undocumented, found by sniffing */
		ret = af9005_write_tuner_registers(d, 0x00c0, buf, 2);
		if (ret)
			return ret;
	}

	/* send read command to ofsm */
	ret = af9005_usb_read_tuner_registers(d, reg, values, 1);
	if (ret)
		return ret;

	/* check if read done */
	for (i = 0; i < 200; i++) {
		ret = af9005_read_ofdm_register(d, 0xa408, &temp);
		if (ret)
			return ret;
		if (temp & 0x01)
			break;
		msleep(50);
	}
	if (i == 200)
		return -ETIMEDOUT;

	/* clear read done bit (by writing 1) */
	ret = af9005_write_ofdm_register(d, xd_I2C_i2c_m_data8, 1);
	if (ret)
		return ret;

	/* get read data (available from 0xa400) */
	for (i = 0; i < len; i++) {
		ret = af9005_read_ofdm_register(d, 0xa400 + i, &temp);
		if (ret)
			return ret;
		values[i] = temp;
	}
	return 0;
}

static int af9005_i2c_write(struct dvb_usb_device *d, u8 i2caddr, u8 reg,
			    u8 * data, int len)
{
	int ret, i;
	u8 buf[3];
	deb_i2c("i2c_write i2caddr %x, reg %x, len %d data ", i2caddr,
		reg, len);
	debug_dump(data, len, deb_i2c);

	for (i = 0; i < len; i++) {
		buf[0] = i2caddr;
		buf[1] = reg + (u8) i;
		buf[2] = data[i];
		ret =
		    af9005_write_tuner_registers(d,
						 APO_REG_I2C_RW_SILICON_TUNER,
						 buf, 3);
		if (ret) {
			deb_i2c("i2c_write failed\n");
			return ret;
		}
	}
	deb_i2c("i2c_write ok\n");
	return 0;
}

static int af9005_i2c_read(struct dvb_usb_device *d, u8 i2caddr, u8 reg,
			   u8 * data, int len)
{
	int ret, i;
	u8 temp;
	deb_i2c("i2c_read i2caddr %x, reg %x, len %d\n ", i2caddr, reg, len);
	for (i = 0; i < len; i++) {
		temp = reg + i;
		ret =
		    af9005_read_tuner_registers(d,
						APO_REG_I2C_RW_SILICON_TUNER,
						i2caddr, &temp, 1);
		if (ret) {
			deb_i2c("i2c_read failed\n");
			return ret;
		}
		data[i] = temp;
	}
	deb_i2c("i2c data read: ");
	debug_dump(data, len, deb_i2c);
	return 0;
}

static int af9005_i2c_xfer(struct i2c_adapter *adap, struct i2c_msg msg[],
			   int num)
{
	/* only implements what the mt2060 module does, don't know how
	   to make it really generic */
	struct dvb_usb_device *d = i2c_get_adapdata(adap);
	int ret;
	u8 reg, addr;
	u8 *value;

	if (mutex_lock_interruptible(&d->i2c_mutex) < 0)
		return -EAGAIN;

	if (num > 2)
		warn("more than 2 i2c messages at a time is not handled yet. TODO.");

	if (num == 2) {
		/* reads a single register */
		reg = *msg[0].buf;
		addr = msg[0].addr;
		value = msg[1].buf;
		ret = af9005_i2c_read(d, addr, reg, value, 1);
		if (ret == 0)
			ret = 2;
	} else {
		/* write one or more registers */
		reg = msg[0].buf[0];
		addr = msg[0].addr;
		value = &msg[0].buf[1];
		ret = af9005_i2c_write(d, addr, reg, value, msg[0].len - 1);
		if (ret == 0)
			ret = 1;
	}

	mutex_unlock(&d->i2c_mutex);
	return ret;
}

static u32 af9005_i2c_func(struct i2c_adapter *adapter)
{
	return I2C_FUNC_I2C;
}

static struct i2c_algorithm af9005_i2c_algo = {
	.master_xfer = af9005_i2c_xfer,
	.functionality = af9005_i2c_func,
};

int af9005_send_command(struct dvb_usb_device *d, u8 command, u8 * wbuf,
			int wlen, u8 * rbuf, int rlen)
{
	struct af9005_device_state *st = d->priv;

	int ret, i, packet_len;
	u8 seq;

	if (wlen < 0) {
		err("send command, wlen less than 0 bytes. Makes no sense.");
		return -EINVAL;
	}
	if (wlen > 54) {
		err("send command, wlen more than 54 bytes. Not supported.");
		return -EINVAL;
	}
	if (rlen > 54) {
		err("send command, rlen more than 54 bytes. Not supported.");
		return -EINVAL;
	}
	packet_len = wlen + 5;

<<<<<<< HEAD
	mutex_lock(&st->data_mutex);
=======
	mutex_lock(&d->data_mutex);
>>>>>>> a25f0944

	st->data[0] = (u8) (packet_len & 0xff);
	st->data[1] = (u8) ((packet_len & 0xff00) >> 8);

	st->data[2] = 0x26;		/* packet type */
	st->data[3] = wlen + 3;
	st->data[4] = seq = st->sequence++;
	st->data[5] = command;
	st->data[6] = wlen;
	for (i = 0; i < wlen; i++)
		st->data[7 + i] = wbuf[i];
	ret = dvb_usb_generic_rw(d, st->data, wlen + 7, st->data, rlen + 7, 0);
	if (st->data[2] != 0x27) {
		err("send command, wrong reply code.");
		ret = -EIO;
	} else if (st->data[4] != seq) {
		err("send command, wrong sequence in reply.");
		ret = -EIO;
	} else if (st->data[5] != 0x01) {
		err("send command, wrong status code in reply.");
		ret = -EIO;
	} else if (st->data[6] != rlen) {
		err("send command, invalid data length in reply.");
		ret = -EIO;
	}
	if (!ret) {
		for (i = 0; i < rlen; i++)
			rbuf[i] = st->data[i + 7];
	}

<<<<<<< HEAD
	mutex_unlock(&st->data_mutex);
=======
	mutex_unlock(&d->data_mutex);
>>>>>>> a25f0944
	return ret;
}

int af9005_read_eeprom(struct dvb_usb_device *d, u8 address, u8 * values,
		       int len)
{
	struct af9005_device_state *st = d->priv;
	u8 seq;
	int ret, i;

<<<<<<< HEAD
	mutex_lock(&st->data_mutex);
=======
	mutex_lock(&d->data_mutex);
>>>>>>> a25f0944

	memset(st->data, 0, sizeof(st->data));

	st->data[0] = 14;		/* length of rest of packet low */
	st->data[1] = 0;		/* length of rest of packer high */

	st->data[2] = 0x2a;		/* read/write eeprom */

	st->data[3] = 12;		/* size */

	st->data[4] = seq = st->sequence++;

	st->data[5] = 0;		/* read */

	st->data[6] = len;
	st->data[7] = address;
	ret = dvb_usb_generic_rw(d, st->data, 16, st->data, 14, 0);
	if (st->data[2] != 0x2b) {
		err("Read eeprom, invalid reply code");
		ret = -EIO;
	} else if (st->data[3] != 10) {
		err("Read eeprom, invalid reply length");
		ret = -EIO;
	} else if (st->data[4] != seq) {
		err("Read eeprom, wrong sequence in reply ");
		ret = -EIO;
	} else if (st->data[5] != 1) {
		err("Read eeprom, wrong status in reply ");
		ret = -EIO;
	}

	if (!ret) {
		for (i = 0; i < len; i++)
			values[i] = st->data[6 + i];
	}
<<<<<<< HEAD
	mutex_unlock(&st->data_mutex);
=======
	mutex_unlock(&d->data_mutex);
>>>>>>> a25f0944

	return ret;
}

static int af9005_boot_packet(struct usb_device *udev, int type, u8 *reply,
			      u8 *buf, int size)
{
	u16 checksum;
	int act_len, i, ret;

	memset(buf, 0, size);
	buf[0] = (u8) (FW_BULKOUT_SIZE & 0xff);
	buf[1] = (u8) ((FW_BULKOUT_SIZE >> 8) & 0xff);
	switch (type) {
	case FW_CONFIG:
		buf[2] = 0x11;
		buf[3] = 0x04;
		buf[4] = 0x00;	/* sequence number, original driver doesn't increment it here */
		buf[5] = 0x03;
		checksum = buf[4] + buf[5];
		buf[6] = (u8) ((checksum >> 8) & 0xff);
		buf[7] = (u8) (checksum & 0xff);
		break;
	case FW_CONFIRM:
		buf[2] = 0x11;
		buf[3] = 0x04;
		buf[4] = 0x00;	/* sequence number, original driver doesn't increment it here */
		buf[5] = 0x01;
		checksum = buf[4] + buf[5];
		buf[6] = (u8) ((checksum >> 8) & 0xff);
		buf[7] = (u8) (checksum & 0xff);
		break;
	case FW_BOOT:
		buf[2] = 0x10;
		buf[3] = 0x08;
		buf[4] = 0x00;	/* sequence number, original driver doesn't increment it here */
		buf[5] = 0x97;
		buf[6] = 0xaa;
		buf[7] = 0x55;
		buf[8] = 0xa5;
		buf[9] = 0x5a;
		checksum = 0;
		for (i = 4; i <= 9; i++)
			checksum += buf[i];
		buf[10] = (u8) ((checksum >> 8) & 0xff);
		buf[11] = (u8) (checksum & 0xff);
		break;
	default:
		err("boot packet invalid boot packet type");
		return -EINVAL;
	}
	deb_fw(">>> ");
	debug_dump(buf, FW_BULKOUT_SIZE + 2, deb_fw);

	ret = usb_bulk_msg(udev,
			   usb_sndbulkpipe(udev, 0x02),
			   buf, FW_BULKOUT_SIZE + 2, &act_len, 2000);
	if (ret)
		err("boot packet bulk message failed: %d (%d/%d)", ret,
		    FW_BULKOUT_SIZE + 2, act_len);
	else
		ret = act_len != FW_BULKOUT_SIZE + 2 ? -1 : 0;
	if (ret)
		return ret;
	memset(buf, 0, 9);
	ret = usb_bulk_msg(udev,
			   usb_rcvbulkpipe(udev, 0x01), buf, 9, &act_len, 2000);
	if (ret) {
		err("boot packet recv bulk message failed: %d", ret);
		return ret;
	}
	deb_fw("<<< ");
	debug_dump(buf, act_len, deb_fw);
	checksum = 0;
	switch (type) {
	case FW_CONFIG:
		if (buf[2] != 0x11) {
			err("boot bad config header.");
			return -EIO;
		}
		if (buf[3] != 0x05) {
			err("boot bad config size.");
			return -EIO;
		}
		if (buf[4] != 0x00) {
			err("boot bad config sequence.");
			return -EIO;
		}
		if (buf[5] != 0x04) {
			err("boot bad config subtype.");
			return -EIO;
		}
		for (i = 4; i <= 6; i++)
			checksum += buf[i];
		if (buf[7] * 256 + buf[8] != checksum) {
			err("boot bad config checksum.");
			return -EIO;
		}
		*reply = buf[6];
		break;
	case FW_CONFIRM:
		if (buf[2] != 0x11) {
			err("boot bad confirm header.");
			return -EIO;
		}
		if (buf[3] != 0x05) {
			err("boot bad confirm size.");
			return -EIO;
		}
		if (buf[4] != 0x00) {
			err("boot bad confirm sequence.");
			return -EIO;
		}
		if (buf[5] != 0x02) {
			err("boot bad confirm subtype.");
			return -EIO;
		}
		for (i = 4; i <= 6; i++)
			checksum += buf[i];
		if (buf[7] * 256 + buf[8] != checksum) {
			err("boot bad confirm checksum.");
			return -EIO;
		}
		*reply = buf[6];
		break;
	case FW_BOOT:
		if (buf[2] != 0x10) {
			err("boot bad boot header.");
			return -EIO;
		}
		if (buf[3] != 0x05) {
			err("boot bad boot size.");
			return -EIO;
		}
		if (buf[4] != 0x00) {
			err("boot bad boot sequence.");
			return -EIO;
		}
		if (buf[5] != 0x01) {
			err("boot bad boot pattern 01.");
			return -EIO;
		}
		if (buf[6] != 0x10) {
			err("boot bad boot pattern 10.");
			return -EIO;
		}
		for (i = 4; i <= 6; i++)
			checksum += buf[i];
		if (buf[7] * 256 + buf[8] != checksum) {
			err("boot bad boot checksum.");
			return -EIO;
		}
		break;

	}

	return 0;
}

static int af9005_download_firmware(struct usb_device *udev, const struct firmware *fw)
{
	int i, packets, ret, act_len;

	u8 *buf;
	u8 reply;

	buf = kmalloc(FW_BULKOUT_SIZE + 2, GFP_KERNEL);
	if (!buf)
		return -ENOMEM;

	ret = af9005_boot_packet(udev, FW_CONFIG, &reply, buf,
				 FW_BULKOUT_SIZE + 2);
	if (ret)
		goto err;
	if (reply != 0x01) {
		err("before downloading firmware, FW_CONFIG expected 0x01, received 0x%x", reply);
		ret = -EIO;
		goto err;
	}
	packets = fw->size / FW_BULKOUT_SIZE;
	buf[0] = (u8) (FW_BULKOUT_SIZE & 0xff);
	buf[1] = (u8) ((FW_BULKOUT_SIZE >> 8) & 0xff);
	for (i = 0; i < packets; i++) {
		memcpy(&buf[2], fw->data + i * FW_BULKOUT_SIZE,
		       FW_BULKOUT_SIZE);
		deb_fw(">>> ");
		debug_dump(buf, FW_BULKOUT_SIZE + 2, deb_fw);
		ret = usb_bulk_msg(udev,
				   usb_sndbulkpipe(udev, 0x02),
				   buf, FW_BULKOUT_SIZE + 2, &act_len, 1000);
		if (ret) {
			err("firmware download failed at packet %d with code %d", i, ret);
			goto err;
		}
	}
	ret = af9005_boot_packet(udev, FW_CONFIRM, &reply,
				 buf, FW_BULKOUT_SIZE + 2);
	if (ret)
		goto err;
	if (reply != (u8) (packets & 0xff)) {
		err("after downloading firmware, FW_CONFIRM expected 0x%x, received 0x%x", packets & 0xff, reply);
		ret = -EIO;
		goto err;
	}
	ret = af9005_boot_packet(udev, FW_BOOT, &reply, buf,
				 FW_BULKOUT_SIZE + 2);
	if (ret)
		goto err;
	ret = af9005_boot_packet(udev, FW_CONFIG, &reply, buf,
				 FW_BULKOUT_SIZE + 2);
	if (ret)
		goto err;
	if (reply != 0x02) {
		err("after downloading firmware, FW_CONFIG expected 0x02, received 0x%x", reply);
		ret = -EIO;
		goto err;
	}

err:
	kfree(buf);
	return ret;

}

int af9005_led_control(struct dvb_usb_device *d, int onoff)
{
	struct af9005_device_state *st = d->priv;
	int temp, ret;

	if (onoff && dvb_usb_af9005_led)
		temp = 1;
	else
		temp = 0;
	if (st->led_state != temp) {
		ret =
		    af9005_write_register_bits(d, xd_p_reg_top_locken1,
					       reg_top_locken1_pos,
					       reg_top_locken1_len, temp);
		if (ret)
			return ret;
		ret =
		    af9005_write_register_bits(d, xd_p_reg_top_lock1,
					       reg_top_lock1_pos,
					       reg_top_lock1_len, temp);
		if (ret)
			return ret;
		st->led_state = temp;
	}
	return 0;
}

static int af9005_frontend_attach(struct dvb_usb_adapter *adap)
{
	u8 buf[8];
	int i;

	/* without these calls the first commands after downloading
	   the firmware fail. I put these calls here to simulate
	   what it is done in dvb-usb-init.c.
	 */
	struct usb_device *udev = adap->dev->udev;
	usb_clear_halt(udev, usb_sndbulkpipe(udev, 2));
	usb_clear_halt(udev, usb_rcvbulkpipe(udev, 1));
	if (dvb_usb_af9005_dump_eeprom) {
		printk("EEPROM DUMP\n");
		for (i = 0; i < 255; i += 8) {
			af9005_read_eeprom(adap->dev, i, buf, 8);
			printk("ADDR %x ", i);
			debug_dump(buf, 8, printk);
		}
	}
	adap->fe_adap[0].fe = af9005_fe_attach(adap->dev);
	return 0;
}

static int af9005_rc_query(struct dvb_usb_device *d, u32 * event, int *state)
{
	struct af9005_device_state *st = d->priv;
	int ret, len;
	u8 seq;

	*state = REMOTE_NO_KEY_PRESSED;
	if (rc_decode == NULL) {
		/* it shouldn't never come here */
		return 0;
	}

<<<<<<< HEAD
	mutex_lock(&st->data_mutex);
=======
	mutex_lock(&d->data_mutex);
>>>>>>> a25f0944

	/* deb_info("rc_query\n"); */
	st->data[0] = 3;		/* rest of packet length low */
	st->data[1] = 0;		/* rest of packet lentgh high */
	st->data[2] = 0x40;		/* read remote */
	st->data[3] = 1;		/* rest of packet length */
	st->data[4] = seq = st->sequence++;	/* sequence number */
	ret = dvb_usb_generic_rw(d, st->data, 5, st->data, 256, 0);
	if (ret) {
		err("rc query failed");
		goto ret;
	}
	if (st->data[2] != 0x41) {
		err("rc query bad header.");
		ret = -EIO;
		goto ret;
	} else if (st->data[4] != seq) {
		err("rc query bad sequence.");
		ret = -EIO;
		goto ret;
	}
	len = st->data[5];
	if (len > 246) {
		err("rc query invalid length");
		ret = -EIO;
		goto ret;
	}
	if (len > 0) {
		deb_rc("rc data (%d) ", len);
		debug_dump((st->data + 6), len, deb_rc);
		ret = rc_decode(d, &st->data[6], len, event, state);
		if (ret) {
			err("rc_decode failed");
			goto ret;
		} else {
			deb_rc("rc_decode state %x event %x\n", *state, *event);
			if (*state == REMOTE_KEY_REPEAT)
				*event = d->last_event;
		}
	}

ret:
<<<<<<< HEAD
	mutex_unlock(&st->data_mutex);
=======
	mutex_unlock(&d->data_mutex);
>>>>>>> a25f0944
	return ret;
}

static int af9005_power_ctrl(struct dvb_usb_device *d, int onoff)
{

	return 0;
}

static int af9005_pid_filter_control(struct dvb_usb_adapter *adap, int onoff)
{
	int ret;
	deb_info("pid filter control  onoff %d\n", onoff);
	if (onoff) {
		ret =
		    af9005_write_ofdm_register(adap->dev, XD_MP2IF_DMX_CTRL, 1);
		if (ret)
			return ret;
		ret =
		    af9005_write_register_bits(adap->dev,
					       XD_MP2IF_DMX_CTRL, 1, 1, 1);
		if (ret)
			return ret;
		ret =
		    af9005_write_ofdm_register(adap->dev, XD_MP2IF_DMX_CTRL, 1);
	} else
		ret =
		    af9005_write_ofdm_register(adap->dev, XD_MP2IF_DMX_CTRL, 0);
	if (ret)
		return ret;
	deb_info("pid filter control ok\n");
	return 0;
}

static int af9005_pid_filter(struct dvb_usb_adapter *adap, int index,
			     u16 pid, int onoff)
{
	u8 cmd = index & 0x1f;
	int ret;
	deb_info("set pid filter, index %d, pid %x, onoff %d\n", index,
		 pid, onoff);
	if (onoff) {
		/* cannot use it as pid_filter_ctrl since it has to be done
		   before setting the first pid */
		if (adap->feedcount == 1) {
			deb_info("first pid set, enable pid table\n");
			ret = af9005_pid_filter_control(adap, onoff);
			if (ret)
				return ret;
		}
		ret =
		    af9005_write_ofdm_register(adap->dev,
					       XD_MP2IF_PID_DATA_L,
					       (u8) (pid & 0xff));
		if (ret)
			return ret;
		ret =
		    af9005_write_ofdm_register(adap->dev,
					       XD_MP2IF_PID_DATA_H,
					       (u8) (pid >> 8));
		if (ret)
			return ret;
		cmd |= 0x20 | 0x40;
	} else {
		if (adap->feedcount == 0) {
			deb_info("last pid unset, disable pid table\n");
			ret = af9005_pid_filter_control(adap, onoff);
			if (ret)
				return ret;
		}
	}
	ret = af9005_write_ofdm_register(adap->dev, XD_MP2IF_PID_IDX, cmd);
	if (ret)
		return ret;
	deb_info("set pid ok\n");
	return 0;
}

static int af9005_identify_state(struct usb_device *udev,
				 struct dvb_usb_device_properties *props,
				 struct dvb_usb_device_description **desc,
				 int *cold)
{
	int ret;
	u8 reply, *buf;

	buf = kmalloc(FW_BULKOUT_SIZE + 2, GFP_KERNEL);
	if (!buf)
		return -ENOMEM;

	ret = af9005_boot_packet(udev, FW_CONFIG, &reply,
				 buf, FW_BULKOUT_SIZE + 2);
	if (ret)
		goto err;
	deb_info("result of FW_CONFIG in identify state %d\n", reply);
	if (reply == 0x01)
		*cold = 1;
	else if (reply == 0x02)
		*cold = 0;
	else
		return -EIO;
	deb_info("Identify state cold = %d\n", *cold);

err:
	kfree(buf);
	return ret;
}

static struct dvb_usb_device_properties af9005_properties;

static int af9005_usb_probe(struct usb_interface *intf,
			    const struct usb_device_id *id)
{
<<<<<<< HEAD
	struct dvb_usb_device *d;
	struct af9005_device_state *st;
	int ret;

	ret = dvb_usb_device_init(intf, &af9005_properties,
				  THIS_MODULE, &d, adapter_nr);

	if (ret < 0)
		return ret;

	st = d->priv;
	mutex_init(&st->data_mutex);

	return 0;
=======
	return dvb_usb_device_init(intf, &af9005_properties,
				  THIS_MODULE, NULL, adapter_nr);
>>>>>>> a25f0944
}

enum af9005_usb_table_entry {
	AFATECH_AF9005,
	TERRATEC_AF9005,
	ANSONIC_AF9005,
};

static struct usb_device_id af9005_usb_table[] = {
	[AFATECH_AF9005] = {USB_DEVICE(USB_VID_AFATECH,
				USB_PID_AFATECH_AF9005)},
	[TERRATEC_AF9005] = {USB_DEVICE(USB_VID_TERRATEC,
				USB_PID_TERRATEC_CINERGY_T_USB_XE)},
	[ANSONIC_AF9005] = {USB_DEVICE(USB_VID_ANSONIC,
				USB_PID_ANSONIC_DVBT_USB)},
	{ }
};

MODULE_DEVICE_TABLE(usb, af9005_usb_table);

static struct dvb_usb_device_properties af9005_properties = {
	.caps = DVB_USB_IS_AN_I2C_ADAPTER,

	.usb_ctrl = DEVICE_SPECIFIC,
	.firmware = "af9005.fw",
	.download_firmware = af9005_download_firmware,
	.no_reconnect = 1,

	.size_of_priv = sizeof(struct af9005_device_state),

	.num_adapters = 1,
	.adapter = {
		    {
		    .num_frontends = 1,
		    .fe = {{
		     .caps =
		     DVB_USB_ADAP_HAS_PID_FILTER |
		     DVB_USB_ADAP_PID_FILTER_CAN_BE_TURNED_OFF,
		     .pid_filter_count = 32,
		     .pid_filter = af9005_pid_filter,
		     /* .pid_filter_ctrl = af9005_pid_filter_control, */
		     .frontend_attach = af9005_frontend_attach,
		     /* .tuner_attach     = af9005_tuner_attach, */
		     /* parameter for the MPEG2-data transfer */
		     .stream = {
				.type = USB_BULK,
				.count = 10,
				.endpoint = 0x04,
				.u = {
				      .bulk = {
					       .buffersize = 4096,	/* actual size seen is 3948 */
					       }
				      }
				},
		     }},
		     }
		    },
	.power_ctrl = af9005_power_ctrl,
	.identify_state = af9005_identify_state,

	.i2c_algo = &af9005_i2c_algo,

	.rc.legacy = {
		.rc_interval = 200,
		.rc_map_table = NULL,
		.rc_map_size = 0,
		.rc_query = af9005_rc_query,
	},

	.generic_bulk_ctrl_endpoint          = 2,
	.generic_bulk_ctrl_endpoint_response = 1,

	.num_device_descs = 3,
	.devices = {
		    {.name = "Afatech DVB-T USB1.1 stick",
		     .cold_ids = {&af9005_usb_table[AFATECH_AF9005], NULL},
		     .warm_ids = {NULL},
		     },
		    {.name = "TerraTec Cinergy T USB XE",
		     .cold_ids = {&af9005_usb_table[TERRATEC_AF9005], NULL},
		     .warm_ids = {NULL},
		     },
		    {.name = "Ansonic DVB-T USB1.1 stick",
		     .cold_ids = {&af9005_usb_table[ANSONIC_AF9005], NULL},
		     .warm_ids = {NULL},
		     },
		    {NULL},
		    }
};

/* usb specific object needed to register this driver with the usb subsystem */
static struct usb_driver af9005_usb_driver = {
	.name = "dvb_usb_af9005",
	.probe = af9005_usb_probe,
	.disconnect = dvb_usb_device_exit,
	.id_table = af9005_usb_table,
};

/* module stuff */
static int __init af9005_usb_module_init(void)
{
	int result;
	if ((result = usb_register(&af9005_usb_driver))) {
		err("usb_register failed. (%d)", result);
		return result;
	}
#if IS_MODULE(CONFIG_DVB_USB_AF9005) || defined(CONFIG_DVB_USB_AF9005_REMOTE)
	/* FIXME: convert to todays kernel IR infrastructure */
	rc_decode = symbol_request(af9005_rc_decode);
	rc_keys = symbol_request(rc_map_af9005_table);
	rc_keys_size = symbol_request(rc_map_af9005_table_size);
#endif
	if (rc_decode == NULL || rc_keys == NULL || rc_keys_size == NULL) {
		err("af9005_rc_decode function not found, disabling remote");
		af9005_properties.rc.legacy.rc_query = NULL;
	} else {
		af9005_properties.rc.legacy.rc_map_table = rc_keys;
		af9005_properties.rc.legacy.rc_map_size = *rc_keys_size;
	}

	return 0;
}

static void __exit af9005_usb_module_exit(void)
{
	/* release rc decode symbols */
	if (rc_decode != NULL)
		symbol_put(af9005_rc_decode);
	if (rc_keys != NULL)
		symbol_put(rc_map_af9005_table);
	if (rc_keys_size != NULL)
		symbol_put(rc_map_af9005_table_size);
	/* deregister this driver from the USB subsystem */
	usb_deregister(&af9005_usb_driver);
}

module_init(af9005_usb_module_init);
module_exit(af9005_usb_module_exit);

MODULE_AUTHOR("Luca Olivetti <luca@ventoso.org>");
MODULE_DESCRIPTION("Driver for Afatech 9005 DVB-T USB1.1 stick");
MODULE_VERSION("1.0");
MODULE_LICENSE("GPL");<|MERGE_RESOLUTION|>--- conflicted
+++ resolved
@@ -53,10 +53,6 @@
 	u8 sequence;
 	int led_state;
 	unsigned char data[256];
-<<<<<<< HEAD
-	struct mutex data_mutex;
-=======
->>>>>>> a25f0944
 };
 
 static int af9005_generic_read_write(struct dvb_usb_device *d, u16 reg,
@@ -75,11 +71,7 @@
 		return -EINVAL;
 	}
 
-<<<<<<< HEAD
-	mutex_lock(&st->data_mutex);
-=======
 	mutex_lock(&d->data_mutex);
->>>>>>> a25f0944
 	st->data[0] = 14;		/* rest of buffer length low */
 	st->data[1] = 0;		/* rest of buffer length high */
 
@@ -147,11 +139,7 @@
 			values[i] = st->data[8 + i];
 
 ret:
-<<<<<<< HEAD
-	mutex_unlock(&st->data_mutex);
-=======
 	mutex_unlock(&d->data_mutex);
->>>>>>> a25f0944
 	return ret;
 
 }
@@ -492,11 +480,7 @@
 	}
 	packet_len = wlen + 5;
 
-<<<<<<< HEAD
-	mutex_lock(&st->data_mutex);
-=======
 	mutex_lock(&d->data_mutex);
->>>>>>> a25f0944
 
 	st->data[0] = (u8) (packet_len & 0xff);
 	st->data[1] = (u8) ((packet_len & 0xff00) >> 8);
@@ -527,11 +511,7 @@
 			rbuf[i] = st->data[i + 7];
 	}
 
-<<<<<<< HEAD
-	mutex_unlock(&st->data_mutex);
-=======
 	mutex_unlock(&d->data_mutex);
->>>>>>> a25f0944
 	return ret;
 }
 
@@ -542,11 +522,7 @@
 	u8 seq;
 	int ret, i;
 
-<<<<<<< HEAD
-	mutex_lock(&st->data_mutex);
-=======
 	mutex_lock(&d->data_mutex);
->>>>>>> a25f0944
 
 	memset(st->data, 0, sizeof(st->data));
 
@@ -582,11 +558,7 @@
 		for (i = 0; i < len; i++)
 			values[i] = st->data[6 + i];
 	}
-<<<<<<< HEAD
-	mutex_unlock(&st->data_mutex);
-=======
 	mutex_unlock(&d->data_mutex);
->>>>>>> a25f0944
 
 	return ret;
 }
@@ -874,11 +846,7 @@
 		return 0;
 	}
 
-<<<<<<< HEAD
-	mutex_lock(&st->data_mutex);
-=======
 	mutex_lock(&d->data_mutex);
->>>>>>> a25f0944
 
 	/* deb_info("rc_query\n"); */
 	st->data[0] = 3;		/* rest of packet length low */
@@ -921,11 +889,7 @@
 	}
 
 ret:
-<<<<<<< HEAD
-	mutex_unlock(&st->data_mutex);
-=======
 	mutex_unlock(&d->data_mutex);
->>>>>>> a25f0944
 	return ret;
 }
 
@@ -1039,25 +1003,8 @@
 static int af9005_usb_probe(struct usb_interface *intf,
 			    const struct usb_device_id *id)
 {
-<<<<<<< HEAD
-	struct dvb_usb_device *d;
-	struct af9005_device_state *st;
-	int ret;
-
-	ret = dvb_usb_device_init(intf, &af9005_properties,
-				  THIS_MODULE, &d, adapter_nr);
-
-	if (ret < 0)
-		return ret;
-
-	st = d->priv;
-	mutex_init(&st->data_mutex);
-
-	return 0;
-=======
 	return dvb_usb_device_init(intf, &af9005_properties,
 				  THIS_MODULE, NULL, adapter_nr);
->>>>>>> a25f0944
 }
 
 enum af9005_usb_table_entry {
