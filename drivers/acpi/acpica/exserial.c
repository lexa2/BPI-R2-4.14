// SPDX-License-Identifier: BSD-3-Clause OR GPL-2.0
/******************************************************************************
 *
 * Module Name: exserial - field_unit support for serial address spaces
 *
 * Copyright (C) 2000 - 2018, Intel Corp.
 *
 *****************************************************************************/

#include <acpi/acpi.h>
#include "accommon.h"
#include "acdispat.h"
#include "acinterp.h"
#include "amlcode.h"

#define _COMPONENT          ACPI_EXECUTER
ACPI_MODULE_NAME("exserial")

/*******************************************************************************
 *
 * FUNCTION:    acpi_ex_read_gpio
 *
 * PARAMETERS:  obj_desc            - The named field to read
 *              buffer              - Where the return data is returnd
 *
 * RETURN:      Status
 *
 * DESCRIPTION: Read from a named field that references a Generic Serial Bus
 *              field
 *
 ******************************************************************************/
acpi_status acpi_ex_read_gpio(union acpi_operand_object *obj_desc, void *buffer)
{
	acpi_status status;

	ACPI_FUNCTION_TRACE_PTR(ex_read_gpio, obj_desc);

	/*
	 * For GPIO (general_purpose_io), the Address will be the bit offset
	 * from the previous Connection() operator, making it effectively a
	 * pin number index. The bit_length is the length of the field, which
	 * is thus the number of pins.
	 */
	ACPI_DEBUG_PRINT((ACPI_DB_BFIELD,
			  "GPIO FieldRead [FROM]:  Pin %u Bits %u\n",
			  obj_desc->field.pin_number_index,
			  obj_desc->field.bit_length));

	/* Lock entire transaction if requested */

	acpi_ex_acquire_global_lock(obj_desc->common_field.field_flags);

	/* Perform the read */

	status = acpi_ex_access_region(obj_desc, 0, (u64 *)buffer, ACPI_READ);

	acpi_ex_release_global_lock(obj_desc->common_field.field_flags);
	return_ACPI_STATUS(status);
}

/*******************************************************************************
 *
 * FUNCTION:    acpi_ex_write_gpio
 *
 * PARAMETERS:  source_desc         - Contains data to write. Expect to be
 *                                    an Integer object.
 *              obj_desc            - The named field
 *              result_desc         - Where the return value is returned, if any
 *
 * RETURN:      Status
 *
 * DESCRIPTION: Write to a named field that references a General Purpose I/O
 *              field.
 *
 ******************************************************************************/

acpi_status
acpi_ex_write_gpio(union acpi_operand_object *source_desc,
		   union acpi_operand_object *obj_desc,
		   union acpi_operand_object **return_buffer)
{
	acpi_status status;
	void *buffer;

	ACPI_FUNCTION_TRACE_PTR(ex_write_gpio, obj_desc);

	/*
	 * For GPIO (general_purpose_io), we will bypass the entire field
	 * mechanism and handoff the bit address and bit width directly to
	 * the handler. The Address will be the bit offset
	 * from the previous Connection() operator, making it effectively a
	 * pin number index. The bit_length is the length of the field, which
	 * is thus the number of pins.
	 */
	if (source_desc->common.type != ACPI_TYPE_INTEGER) {
		return_ACPI_STATUS(AE_AML_OPERAND_TYPE);
	}

	ACPI_DEBUG_PRINT((ACPI_DB_BFIELD,
			  "GPIO FieldWrite [FROM]: (%s:%X), Value %.8X  [TO]: Pin %u Bits %u\n",
			  acpi_ut_get_type_name(source_desc->common.type),
			  source_desc->common.type,
			  (u32)source_desc->integer.value,
			  obj_desc->field.pin_number_index,
			  obj_desc->field.bit_length));

	buffer = &source_desc->integer.value;

	/* Lock entire transaction if requested */

	acpi_ex_acquire_global_lock(obj_desc->common_field.field_flags);

	/* Perform the write */

	status = acpi_ex_access_region(obj_desc, 0, (u64 *)buffer, ACPI_WRITE);
	acpi_ex_release_global_lock(obj_desc->common_field.field_flags);
	return_ACPI_STATUS(status);
}

/*******************************************************************************
 *
 * FUNCTION:    acpi_ex_read_serial_bus
 *
 * PARAMETERS:  obj_desc            - The named field to read
 *              return_buffer       - Where the return value is returned, if any
 *
 * RETURN:      Status
 *
 * DESCRIPTION: Read from a named field that references a serial bus
 *              (SMBus, IPMI, or GSBus).
 *
 ******************************************************************************/

acpi_status
acpi_ex_read_serial_bus(union acpi_operand_object *obj_desc,
			union acpi_operand_object **return_buffer)
{
	acpi_status status;
	u32 buffer_length;
	union acpi_operand_object *buffer_desc;
	u32 function;
	u16 accessor_type;

	ACPI_FUNCTION_TRACE_PTR(ex_read_serial_bus, obj_desc);

	/*
	 * This is an SMBus, GSBus or IPMI read. We must create a buffer to
	 * hold the data and then directly access the region handler.
	 *
	 * Note: SMBus and GSBus protocol value is passed in upper 16-bits
	 * of Function
	 *
	 * Common buffer format:
	 *     Status;    (Byte 0 of the data buffer)
	 *     Length;    (Byte 1 of the data buffer)
	 *     Data[x-1]: (Bytes 2-x of the arbitrary length data buffer)
	 */
	switch (obj_desc->field.region_obj->region.space_id) {
	case ACPI_ADR_SPACE_SMBUS:

		buffer_length = ACPI_SMBUS_BUFFER_SIZE;
		function = ACPI_READ | (obj_desc->field.attribute << 16);
		break;

	case ACPI_ADR_SPACE_IPMI:

		buffer_length = ACPI_IPMI_BUFFER_SIZE;
		function = ACPI_READ;
		break;

	case ACPI_ADR_SPACE_GSBUS:

		accessor_type = obj_desc->field.attribute;
		if (accessor_type == AML_FIELD_ATTRIB_RAW_PROCESS_BYTES) {
			ACPI_ERROR((AE_INFO,
				    "Invalid direct read using bidirectional write-then-read protocol"));

			return_ACPI_STATUS(AE_AML_PROTOCOL);
		}

		status =
		    acpi_ex_get_protocol_buffer_length(accessor_type,
						       &buffer_length);
		if (ACPI_FAILURE(status)) {
			ACPI_ERROR((AE_INFO,
				    "Invalid protocol ID for GSBus: 0x%4.4X",
				    accessor_type));

			return_ACPI_STATUS(status);
		}

		/* Add header length to get the full size of the buffer */

		buffer_length += ACPI_SERIAL_HEADER_SIZE;
		function = ACPI_READ | (accessor_type << 16);
		break;

	default:
		return_ACPI_STATUS(AE_AML_INVALID_SPACE_ID);
	}

	/* Create the local transfer buffer that is returned to the caller */

	buffer_desc = acpi_ut_create_buffer_object(buffer_length);
	if (!buffer_desc) {
		return_ACPI_STATUS(AE_NO_MEMORY);
	}

	/* Lock entire transaction if requested */

	acpi_ex_acquire_global_lock(obj_desc->common_field.field_flags);

	/* Call the region handler for the write-then-read */

	status = acpi_ex_access_region(obj_desc, 0,
				       ACPI_CAST_PTR(u64,
						     buffer_desc->buffer.
						     pointer), function);
	acpi_ex_release_global_lock(obj_desc->common_field.field_flags);

	*return_buffer = buffer_desc;
	return_ACPI_STATUS(status);
}

/*******************************************************************************
 *
 * FUNCTION:    acpi_ex_write_serial_bus
 *
 * PARAMETERS:  source_desc         - Contains data to write
 *              obj_desc            - The named field
 *              return_buffer       - Where the return value is returned, if any
 *
 * RETURN:      Status
 *
 * DESCRIPTION: Write to a named field that references a serial bus
 *              (SMBus, IPMI, GSBus).
 *
 ******************************************************************************/

acpi_status
acpi_ex_write_serial_bus(union acpi_operand_object *source_desc,
			 union acpi_operand_object *obj_desc,
			 union acpi_operand_object **return_buffer)
{
	acpi_status status;
	u32 buffer_length;
	void *buffer;
	union acpi_operand_object *buffer_desc;
	u32 function;
	u16 accessor_type;

	ACPI_FUNCTION_TRACE_PTR(ex_write_serial_bus, obj_desc);

	/*
	 * This is an SMBus, GSBus or IPMI write. We will bypass the entire
	 * field mechanism and handoff the buffer directly to the handler.
	 * For these address spaces, the buffer is bidirectional; on a
	 * write, return data is returned in the same buffer.
	 *
	 * Source must be a buffer of sufficient size, these are fixed size:
	 * ACPI_SMBUS_BUFFER_SIZE, or ACPI_IPMI_BUFFER_SIZE.
	 *
	 * Note: SMBus and GSBus protocol type is passed in upper 16-bits
	 * of Function
	 *
	 * Common buffer format:
	 *     Status;    (Byte 0 of the data buffer)
	 *     Length;    (Byte 1 of the data buffer)
	 *     Data[x-1]: (Bytes 2-x of the arbitrary length data buffer)
	 */
	if (source_desc->common.type != ACPI_TYPE_BUFFER) {
		ACPI_ERROR((AE_INFO,
			    "SMBus/IPMI/GenericSerialBus write requires "
			    "Buffer, found type %s",
			    acpi_ut_get_object_type_name(source_desc)));

		return_ACPI_STATUS(AE_AML_OPERAND_TYPE);
	}

	switch (obj_desc->field.region_obj->region.space_id) {
	case ACPI_ADR_SPACE_SMBUS:

		buffer_length = ACPI_SMBUS_BUFFER_SIZE;
		function = ACPI_WRITE | (obj_desc->field.attribute << 16);
		break;

	case ACPI_ADR_SPACE_IPMI:

		buffer_length = ACPI_IPMI_BUFFER_SIZE;
		function = ACPI_WRITE;
		break;

	case ACPI_ADR_SPACE_GSBUS:

		accessor_type = obj_desc->field.attribute;
		status =
		    acpi_ex_get_protocol_buffer_length(accessor_type,
						       &buffer_length);
		if (ACPI_FAILURE(status)) {
			ACPI_ERROR((AE_INFO,
				    "Invalid protocol ID for GSBus: 0x%4.4X",
				    accessor_type));

			return_ACPI_STATUS(status);
		}

		/* Add header length to get the full size of the buffer */

		buffer_length += ACPI_SERIAL_HEADER_SIZE;
		function = ACPI_WRITE | (accessor_type << 16);
		break;

	default:
		return_ACPI_STATUS(AE_AML_INVALID_SPACE_ID);
	}

	/* Create the transfer/bidirectional/return buffer */

	buffer_desc = acpi_ut_create_buffer_object(buffer_length);
	if (!buffer_desc) {
		return_ACPI_STATUS(AE_NO_MEMORY);
	}

	/* Copy the input buffer data to the transfer buffer */

	buffer = buffer_desc->buffer.pointer;
<<<<<<< HEAD
	memcpy(buffer, source_desc->buffer.pointer,
	       min(buffer_length, source_desc->buffer.length));
=======
	data_length = (buffer_length < source_desc->buffer.length ?
		       buffer_length : source_desc->buffer.length);
	memcpy(buffer, source_desc->buffer.pointer, data_length);
>>>>>>> cf26057a

	/* Lock entire transaction if requested */

	acpi_ex_acquire_global_lock(obj_desc->common_field.field_flags);

	/*
	 * Perform the write (returns status and perhaps data in the
	 * same buffer)
	 */
	status = acpi_ex_access_region(obj_desc, 0, (u64 *)buffer, function);
	acpi_ex_release_global_lock(obj_desc->common_field.field_flags);

	*return_buffer = buffer_desc;
	return_ACPI_STATUS(status);
}<|MERGE_RESOLUTION|>--- conflicted
+++ resolved
@@ -244,6 +244,7 @@
 {
 	acpi_status status;
 	u32 buffer_length;
+	u32 data_length;
 	void *buffer;
 	union acpi_operand_object *buffer_desc;
 	u32 function;
@@ -324,14 +325,9 @@
 	/* Copy the input buffer data to the transfer buffer */
 
 	buffer = buffer_desc->buffer.pointer;
-<<<<<<< HEAD
-	memcpy(buffer, source_desc->buffer.pointer,
-	       min(buffer_length, source_desc->buffer.length));
-=======
 	data_length = (buffer_length < source_desc->buffer.length ?
 		       buffer_length : source_desc->buffer.length);
 	memcpy(buffer, source_desc->buffer.pointer, data_length);
->>>>>>> cf26057a
 
 	/* Lock entire transaction if requested */
 
