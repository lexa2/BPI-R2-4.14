--- conflicted
+++ resolved
@@ -182,11 +182,6 @@
 	intel_mst->connector = NULL;
 	if (intel_dp->active_mst_links == 0)
 		intel_dig_port->base.post_disable(&intel_dig_port->base,
-<<<<<<< HEAD
-						  NULL, NULL);
-	}
-	DRM_DEBUG_KMS("active links %d\n", intel_dp->active_mst_links);
-=======
 						  old_crtc_state, NULL);
 
 	DRM_DEBUG_KMS("active links %d\n", intel_dp->active_mst_links);
@@ -204,7 +199,6 @@
 	    intel_dig_port->base.pre_pll_enable)
 		intel_dig_port->base.pre_pll_enable(&intel_dig_port->base,
 						    pipe_config, NULL);
->>>>>>> 661e50bc
 }
 
 static void intel_mst_pre_enable_dp(struct intel_encoder *encoder,
