--- conflicted
+++ resolved
@@ -1465,11 +1465,7 @@
 	}
 
 	/* The CEC module handles HDMI hotplug detection */
-<<<<<<< HEAD
-	cec_np = of_parse_phandle(np, "cec", 0);
-=======
 	cec_np = of_get_compatible_child(np->parent, "mediatek,mt8173-cec");
->>>>>>> 5ff1ad55
 	if (!cec_np) {
 		dev_err(dev, "Failed to find CEC node\n");
 		return -EINVAL;
