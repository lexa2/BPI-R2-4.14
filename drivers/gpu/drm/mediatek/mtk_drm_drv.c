--- conflicted
+++ resolved
@@ -342,12 +342,9 @@
 
 static void mtk_drm_kms_deinit(struct drm_device *drm)
 {
-<<<<<<< HEAD
+	struct mtk_drm_private *private = drm->dev_private;
+
 	mtk_fbdev_fini(drm);
-=======
-	struct mtk_drm_private *private = drm->dev_private;
-
->>>>>>> ee809c7e
 	drm_kms_helper_poll_fini(drm);
 	drm_atomic_helper_shutdown(drm);
 
