/*
 * Copyright (C) 2011-2012 Red Hat, Inc.
 *
 * This file is released under the GPL.
 */

#include "dm-thin-metadata.h"
#include "persistent-data/dm-btree.h"
#include "persistent-data/dm-space-map.h"
#include "persistent-data/dm-space-map-disk.h"
#include "persistent-data/dm-transaction-manager.h"

#include <linux/list.h>
#include <linux/device-mapper.h>
#include <linux/workqueue.h>

/*--------------------------------------------------------------------------
 * As far as the metadata goes, there is:
 *
 * - A superblock in block zero, taking up fewer than 512 bytes for
 *   atomic writes.
 *
 * - A space map managing the metadata blocks.
 *
 * - A space map managing the data blocks.
 *
 * - A btree mapping our internal thin dev ids onto struct disk_device_details.
 *
 * - A hierarchical btree, with 2 levels which effectively maps (thin
 *   dev id, virtual block) -> block_time.  Block time is a 64-bit
 *   field holding the time in the low 24 bits, and block in the top 48
 *   bits.
 *
 * BTrees consist solely of btree_nodes, that fill a block.  Some are
 * internal nodes, as such their values are a __le64 pointing to other
 * nodes.  Leaf nodes can store data of any reasonable size (ie. much
 * smaller than the block size).  The nodes consist of the header,
 * followed by an array of keys, followed by an array of values.  We have
 * to binary search on the keys so they're all held together to help the
 * cpu cache.
 *
 * Space maps have 2 btrees:
 *
 * - One maps a uint64_t onto a struct index_entry.  Which points to a
 *   bitmap block, and has some details about how many free entries there
 *   are etc.
 *
 * - The bitmap blocks have a header (for the checksum).  Then the rest
 *   of the block is pairs of bits.  With the meaning being:
 *
 *   0 - ref count is 0
 *   1 - ref count is 1
 *   2 - ref count is 2
 *   3 - ref count is higher than 2
 *
 * - If the count is higher than 2 then the ref count is entered in a
 *   second btree that directly maps the block_address to a uint32_t ref
 *   count.
 *
 * The space map metadata variant doesn't have a bitmaps btree.  Instead
 * it has one single blocks worth of index_entries.  This avoids
 * recursive issues with the bitmap btree needing to allocate space in
 * order to insert.  With a small data block size such as 64k the
 * metadata support data devices that are hundreds of terrabytes.
 *
 * The space maps allocate space linearly from front to back.  Space that
 * is freed in a transaction is never recycled within that transaction.
 * To try and avoid fragmenting _free_ space the allocator always goes
 * back and fills in gaps.
 *
 * All metadata io is in THIN_METADATA_BLOCK_SIZE sized/aligned chunks
 * from the block manager.
 *--------------------------------------------------------------------------*/

#define DM_MSG_PREFIX   "thin metadata"

#define THIN_SUPERBLOCK_MAGIC 27022010
#define THIN_SUPERBLOCK_LOCATION 0
#define THIN_VERSION 2
#define SECTOR_TO_BLOCK_SHIFT 3

/*
 * For btree insert:
 *  3 for btree insert +
 *  2 for btree lookup used within space map
 * For btree remove:
 *  2 for shadow spine +
 *  4 for rebalance 3 child node
 */
#define THIN_MAX_CONCURRENT_LOCKS 6

/* This should be plenty */
#define SPACE_MAP_ROOT_SIZE 128

/*
 * Little endian on-disk superblock and device details.
 */
struct thin_disk_superblock {
	__le32 csum;	/* Checksum of superblock except for this field. */
	__le32 flags;
	__le64 blocknr;	/* This block number, dm_block_t. */

	__u8 uuid[16];
	__le64 magic;
	__le32 version;
	__le32 time;

	__le64 trans_id;

	/*
	 * Root held by userspace transactions.
	 */
	__le64 held_root;

	__u8 data_space_map_root[SPACE_MAP_ROOT_SIZE];
	__u8 metadata_space_map_root[SPACE_MAP_ROOT_SIZE];

	/*
	 * 2-level btree mapping (dev_id, (dev block, time)) -> data block
	 */
	__le64 data_mapping_root;

	/*
	 * Device detail root mapping dev_id -> device_details
	 */
	__le64 device_details_root;

	__le32 data_block_size;		/* In 512-byte sectors. */

	__le32 metadata_block_size;	/* In 512-byte sectors. */
	__le64 metadata_nr_blocks;

	__le32 compat_flags;
	__le32 compat_ro_flags;
	__le32 incompat_flags;
} __packed;

struct disk_device_details {
	__le64 mapped_blocks;
	__le64 transaction_id;		/* When created. */
	__le32 creation_time;
	__le32 snapshotted_time;
} __packed;

struct dm_pool_metadata {
	struct hlist_node hash;

	struct block_device *bdev;
	struct dm_block_manager *bm;
	struct dm_space_map *metadata_sm;
	struct dm_space_map *data_sm;
	struct dm_transaction_manager *tm;
	struct dm_transaction_manager *nb_tm;

	/*
	 * Two-level btree.
	 * First level holds thin_dev_t.
	 * Second level holds mappings.
	 */
	struct dm_btree_info info;

	/*
	 * Non-blocking version of the above.
	 */
	struct dm_btree_info nb_info;

	/*
	 * Just the top level for deleting whole devices.
	 */
	struct dm_btree_info tl_info;

	/*
	 * Just the bottom level for creating new devices.
	 */
	struct dm_btree_info bl_info;

	/*
	 * Describes the device details btree.
	 */
	struct dm_btree_info details_info;

	struct rw_semaphore root_lock;
	uint32_t time;
	dm_block_t root;
	dm_block_t details_root;
	struct list_head thin_devices;
	uint64_t trans_id;
	unsigned long flags;
	sector_t data_block_size;

	/*
	 * We reserve a section of the metadata for commit overhead.
	 * All reported space does *not* include this.
	 */
	dm_block_t metadata_reserve;

	/*
	 * Set if a transaction has to be aborted but the attempt to roll back
	 * to the previous (good) transaction failed.  The only pool metadata
	 * operation possible in this state is the closing of the device.
	 */
	bool fail_io:1;

	/*
	 * Reading the space map roots can fail, so we read it into these
	 * buffers before the superblock is locked and updated.
	 */
	__u8 data_space_map_root[SPACE_MAP_ROOT_SIZE];
	__u8 metadata_space_map_root[SPACE_MAP_ROOT_SIZE];
};

struct dm_thin_device {
	struct list_head list;
	struct dm_pool_metadata *pmd;
	dm_thin_id id;

	int open_count;
	bool changed:1;
	bool aborted_with_changes:1;
	uint64_t mapped_blocks;
	uint64_t transaction_id;
	uint32_t creation_time;
	uint32_t snapshotted_time;
};

/*----------------------------------------------------------------
 * superblock validator
 *--------------------------------------------------------------*/

#define SUPERBLOCK_CSUM_XOR 160774

static void sb_prepare_for_write(struct dm_block_validator *v,
				 struct dm_block *b,
				 size_t block_size)
{
	struct thin_disk_superblock *disk_super = dm_block_data(b);

	disk_super->blocknr = cpu_to_le64(dm_block_location(b));
	disk_super->csum = cpu_to_le32(dm_bm_checksum(&disk_super->flags,
						      block_size - sizeof(__le32),
						      SUPERBLOCK_CSUM_XOR));
}

static int sb_check(struct dm_block_validator *v,
		    struct dm_block *b,
		    size_t block_size)
{
	struct thin_disk_superblock *disk_super = dm_block_data(b);
	__le32 csum_le;

	if (dm_block_location(b) != le64_to_cpu(disk_super->blocknr)) {
		DMERR("sb_check failed: blocknr %llu: "
		      "wanted %llu", le64_to_cpu(disk_super->blocknr),
		      (unsigned long long)dm_block_location(b));
		return -ENOTBLK;
	}

	if (le64_to_cpu(disk_super->magic) != THIN_SUPERBLOCK_MAGIC) {
		DMERR("sb_check failed: magic %llu: "
		      "wanted %llu", le64_to_cpu(disk_super->magic),
		      (unsigned long long)THIN_SUPERBLOCK_MAGIC);
		return -EILSEQ;
	}

	csum_le = cpu_to_le32(dm_bm_checksum(&disk_super->flags,
					     block_size - sizeof(__le32),
					     SUPERBLOCK_CSUM_XOR));
	if (csum_le != disk_super->csum) {
		DMERR("sb_check failed: csum %u: wanted %u",
		      le32_to_cpu(csum_le), le32_to_cpu(disk_super->csum));
		return -EILSEQ;
	}

	return 0;
}

static struct dm_block_validator sb_validator = {
	.name = "superblock",
	.prepare_for_write = sb_prepare_for_write,
	.check = sb_check
};

/*----------------------------------------------------------------
 * Methods for the btree value types
 *--------------------------------------------------------------*/

static uint64_t pack_block_time(dm_block_t b, uint32_t t)
{
	return (b << 24) | t;
}

static void unpack_block_time(uint64_t v, dm_block_t *b, uint32_t *t)
{
	*b = v >> 24;
	*t = v & ((1 << 24) - 1);
}

static void data_block_inc(void *context, const void *value_le)
{
	struct dm_space_map *sm = context;
	__le64 v_le;
	uint64_t b;
	uint32_t t;

	memcpy(&v_le, value_le, sizeof(v_le));
	unpack_block_time(le64_to_cpu(v_le), &b, &t);
	dm_sm_inc_block(sm, b);
}

static void data_block_dec(void *context, const void *value_le)
{
	struct dm_space_map *sm = context;
	__le64 v_le;
	uint64_t b;
	uint32_t t;

	memcpy(&v_le, value_le, sizeof(v_le));
	unpack_block_time(le64_to_cpu(v_le), &b, &t);
	dm_sm_dec_block(sm, b);
}

static int data_block_equal(void *context, const void *value1_le, const void *value2_le)
{
	__le64 v1_le, v2_le;
	uint64_t b1, b2;
	uint32_t t;

	memcpy(&v1_le, value1_le, sizeof(v1_le));
	memcpy(&v2_le, value2_le, sizeof(v2_le));
	unpack_block_time(le64_to_cpu(v1_le), &b1, &t);
	unpack_block_time(le64_to_cpu(v2_le), &b2, &t);

	return b1 == b2;
}

static void subtree_inc(void *context, const void *value)
{
	struct dm_btree_info *info = context;
	__le64 root_le;
	uint64_t root;

	memcpy(&root_le, value, sizeof(root_le));
	root = le64_to_cpu(root_le);
	dm_tm_inc(info->tm, root);
}

static void subtree_dec(void *context, const void *value)
{
	struct dm_btree_info *info = context;
	__le64 root_le;
	uint64_t root;

	memcpy(&root_le, value, sizeof(root_le));
	root = le64_to_cpu(root_le);
	if (dm_btree_del(info, root))
		DMERR("btree delete failed");
}

static int subtree_equal(void *context, const void *value1_le, const void *value2_le)
{
	__le64 v1_le, v2_le;
	memcpy(&v1_le, value1_le, sizeof(v1_le));
	memcpy(&v2_le, value2_le, sizeof(v2_le));

	return v1_le == v2_le;
}

/*----------------------------------------------------------------*/

static int superblock_lock_zero(struct dm_pool_metadata *pmd,
				struct dm_block **sblock)
{
	return dm_bm_write_lock_zero(pmd->bm, THIN_SUPERBLOCK_LOCATION,
				     &sb_validator, sblock);
}

static int superblock_lock(struct dm_pool_metadata *pmd,
			   struct dm_block **sblock)
{
	return dm_bm_write_lock(pmd->bm, THIN_SUPERBLOCK_LOCATION,
				&sb_validator, sblock);
}

static int __superblock_all_zeroes(struct dm_block_manager *bm, int *result)
{
	int r;
	unsigned i;
	struct dm_block *b;
	__le64 *data_le, zero = cpu_to_le64(0);
	unsigned block_size = dm_bm_block_size(bm) / sizeof(__le64);

	/*
	 * We can't use a validator here - it may be all zeroes.
	 */
	r = dm_bm_read_lock(bm, THIN_SUPERBLOCK_LOCATION, NULL, &b);
	if (r)
		return r;

	data_le = dm_block_data(b);
	*result = 1;
	for (i = 0; i < block_size; i++) {
		if (data_le[i] != zero) {
			*result = 0;
			break;
		}
	}

	dm_bm_unlock(b);

	return 0;
}

static void __setup_btree_details(struct dm_pool_metadata *pmd)
{
	pmd->info.tm = pmd->tm;
	pmd->info.levels = 2;
	pmd->info.value_type.context = pmd->data_sm;
	pmd->info.value_type.size = sizeof(__le64);
	pmd->info.value_type.inc = data_block_inc;
	pmd->info.value_type.dec = data_block_dec;
	pmd->info.value_type.equal = data_block_equal;

	memcpy(&pmd->nb_info, &pmd->info, sizeof(pmd->nb_info));
	pmd->nb_info.tm = pmd->nb_tm;

	pmd->tl_info.tm = pmd->tm;
	pmd->tl_info.levels = 1;
	pmd->tl_info.value_type.context = &pmd->bl_info;
	pmd->tl_info.value_type.size = sizeof(__le64);
	pmd->tl_info.value_type.inc = subtree_inc;
	pmd->tl_info.value_type.dec = subtree_dec;
	pmd->tl_info.value_type.equal = subtree_equal;

	pmd->bl_info.tm = pmd->tm;
	pmd->bl_info.levels = 1;
	pmd->bl_info.value_type.context = pmd->data_sm;
	pmd->bl_info.value_type.size = sizeof(__le64);
	pmd->bl_info.value_type.inc = data_block_inc;
	pmd->bl_info.value_type.dec = data_block_dec;
	pmd->bl_info.value_type.equal = data_block_equal;

	pmd->details_info.tm = pmd->tm;
	pmd->details_info.levels = 1;
	pmd->details_info.value_type.context = NULL;
	pmd->details_info.value_type.size = sizeof(struct disk_device_details);
	pmd->details_info.value_type.inc = NULL;
	pmd->details_info.value_type.dec = NULL;
	pmd->details_info.value_type.equal = NULL;
}

static int save_sm_roots(struct dm_pool_metadata *pmd)
{
	int r;
	size_t len;

	r = dm_sm_root_size(pmd->metadata_sm, &len);
	if (r < 0)
		return r;

	r = dm_sm_copy_root(pmd->metadata_sm, &pmd->metadata_space_map_root, len);
	if (r < 0)
		return r;

	r = dm_sm_root_size(pmd->data_sm, &len);
	if (r < 0)
		return r;

	return dm_sm_copy_root(pmd->data_sm, &pmd->data_space_map_root, len);
}

static void copy_sm_roots(struct dm_pool_metadata *pmd,
			  struct thin_disk_superblock *disk)
{
	memcpy(&disk->metadata_space_map_root,
	       &pmd->metadata_space_map_root,
	       sizeof(pmd->metadata_space_map_root));

	memcpy(&disk->data_space_map_root,
	       &pmd->data_space_map_root,
	       sizeof(pmd->data_space_map_root));
}

static int __write_initial_superblock(struct dm_pool_metadata *pmd)
{
	int r;
	struct dm_block *sblock;
	struct thin_disk_superblock *disk_super;
	sector_t bdev_size = i_size_read(pmd->bdev->bd_inode) >> SECTOR_SHIFT;

	if (bdev_size > THIN_METADATA_MAX_SECTORS)
		bdev_size = THIN_METADATA_MAX_SECTORS;

	r = dm_sm_commit(pmd->data_sm);
	if (r < 0)
		return r;

	r = dm_tm_pre_commit(pmd->tm);
	if (r < 0)
		return r;

	r = save_sm_roots(pmd);
	if (r < 0)
		return r;

	r = superblock_lock_zero(pmd, &sblock);
	if (r)
		return r;

	disk_super = dm_block_data(sblock);
	disk_super->flags = 0;
	memset(disk_super->uuid, 0, sizeof(disk_super->uuid));
	disk_super->magic = cpu_to_le64(THIN_SUPERBLOCK_MAGIC);
	disk_super->version = cpu_to_le32(THIN_VERSION);
	disk_super->time = 0;
	disk_super->trans_id = 0;
	disk_super->held_root = 0;

	copy_sm_roots(pmd, disk_super);

	disk_super->data_mapping_root = cpu_to_le64(pmd->root);
	disk_super->device_details_root = cpu_to_le64(pmd->details_root);
	disk_super->metadata_block_size = cpu_to_le32(THIN_METADATA_BLOCK_SIZE);
	disk_super->metadata_nr_blocks = cpu_to_le64(bdev_size >> SECTOR_TO_BLOCK_SHIFT);
	disk_super->data_block_size = cpu_to_le32(pmd->data_block_size);

	return dm_tm_commit(pmd->tm, sblock);
}

static int __format_metadata(struct dm_pool_metadata *pmd)
{
	int r;

	r = dm_tm_create_with_sm(pmd->bm, THIN_SUPERBLOCK_LOCATION,
				 &pmd->tm, &pmd->metadata_sm);
	if (r < 0) {
		DMERR("tm_create_with_sm failed");
		return r;
	}

	pmd->data_sm = dm_sm_disk_create(pmd->tm, 0);
	if (IS_ERR(pmd->data_sm)) {
		DMERR("sm_disk_create failed");
		r = PTR_ERR(pmd->data_sm);
		goto bad_cleanup_tm;
	}

	pmd->nb_tm = dm_tm_create_non_blocking_clone(pmd->tm);
	if (!pmd->nb_tm) {
		DMERR("could not create non-blocking clone tm");
		r = -ENOMEM;
		goto bad_cleanup_data_sm;
	}

	__setup_btree_details(pmd);

	r = dm_btree_empty(&pmd->info, &pmd->root);
	if (r < 0)
		goto bad_cleanup_nb_tm;

	r = dm_btree_empty(&pmd->details_info, &pmd->details_root);
	if (r < 0) {
		DMERR("couldn't create devices root");
		goto bad_cleanup_nb_tm;
	}

	r = __write_initial_superblock(pmd);
	if (r)
		goto bad_cleanup_nb_tm;

	return 0;

bad_cleanup_nb_tm:
	dm_tm_destroy(pmd->nb_tm);
bad_cleanup_data_sm:
	dm_sm_destroy(pmd->data_sm);
bad_cleanup_tm:
	dm_tm_destroy(pmd->tm);
	dm_sm_destroy(pmd->metadata_sm);

	return r;
}

static int __check_incompat_features(struct thin_disk_superblock *disk_super,
				     struct dm_pool_metadata *pmd)
{
	uint32_t features;

	features = le32_to_cpu(disk_super->incompat_flags) & ~THIN_FEATURE_INCOMPAT_SUPP;
	if (features) {
		DMERR("could not access metadata due to unsupported optional features (%lx).",
		      (unsigned long)features);
		return -EINVAL;
	}

	/*
	 * Check for read-only metadata to skip the following RDWR checks.
	 */
	if (get_disk_ro(pmd->bdev->bd_disk))
		return 0;

	features = le32_to_cpu(disk_super->compat_ro_flags) & ~THIN_FEATURE_COMPAT_RO_SUPP;
	if (features) {
		DMERR("could not access metadata RDWR due to unsupported optional features (%lx).",
		      (unsigned long)features);
		return -EINVAL;
	}

	return 0;
}

static int __open_metadata(struct dm_pool_metadata *pmd)
{
	int r;
	struct dm_block *sblock;
	struct thin_disk_superblock *disk_super;

	r = dm_bm_read_lock(pmd->bm, THIN_SUPERBLOCK_LOCATION,
			    &sb_validator, &sblock);
	if (r < 0) {
		DMERR("couldn't read superblock");
		return r;
	}

	disk_super = dm_block_data(sblock);

	/* Verify the data block size hasn't changed */
	if (le32_to_cpu(disk_super->data_block_size) != pmd->data_block_size) {
		DMERR("changing the data block size (from %u to %llu) is not supported",
		      le32_to_cpu(disk_super->data_block_size),
		      (unsigned long long)pmd->data_block_size);
		r = -EINVAL;
		goto bad_unlock_sblock;
	}

	r = __check_incompat_features(disk_super, pmd);
	if (r < 0)
		goto bad_unlock_sblock;

	r = dm_tm_open_with_sm(pmd->bm, THIN_SUPERBLOCK_LOCATION,
			       disk_super->metadata_space_map_root,
			       sizeof(disk_super->metadata_space_map_root),
			       &pmd->tm, &pmd->metadata_sm);
	if (r < 0) {
		DMERR("tm_open_with_sm failed");
		goto bad_unlock_sblock;
	}

	pmd->data_sm = dm_sm_disk_open(pmd->tm, disk_super->data_space_map_root,
				       sizeof(disk_super->data_space_map_root));
	if (IS_ERR(pmd->data_sm)) {
		DMERR("sm_disk_open failed");
		r = PTR_ERR(pmd->data_sm);
		goto bad_cleanup_tm;
	}

	pmd->nb_tm = dm_tm_create_non_blocking_clone(pmd->tm);
	if (!pmd->nb_tm) {
		DMERR("could not create non-blocking clone tm");
		r = -ENOMEM;
		goto bad_cleanup_data_sm;
	}

	__setup_btree_details(pmd);
	dm_bm_unlock(sblock);

	return 0;

bad_cleanup_data_sm:
	dm_sm_destroy(pmd->data_sm);
bad_cleanup_tm:
	dm_tm_destroy(pmd->tm);
	dm_sm_destroy(pmd->metadata_sm);
bad_unlock_sblock:
	dm_bm_unlock(sblock);

	return r;
}

static int __open_or_format_metadata(struct dm_pool_metadata *pmd, bool format_device)
{
	int r, unformatted;

	r = __superblock_all_zeroes(pmd->bm, &unformatted);
	if (r)
		return r;

	if (unformatted)
		return format_device ? __format_metadata(pmd) : -EPERM;

	return __open_metadata(pmd);
}

static int __create_persistent_data_objects(struct dm_pool_metadata *pmd, bool format_device)
{
	int r;

	pmd->bm = dm_block_manager_create(pmd->bdev, THIN_METADATA_BLOCK_SIZE << SECTOR_SHIFT,
					  THIN_MAX_CONCURRENT_LOCKS);
	if (IS_ERR(pmd->bm)) {
		DMERR("could not create block manager");
		return PTR_ERR(pmd->bm);
	}

	r = __open_or_format_metadata(pmd, format_device);
	if (r)
		dm_block_manager_destroy(pmd->bm);

	return r;
}

static void __destroy_persistent_data_objects(struct dm_pool_metadata *pmd)
{
	dm_sm_destroy(pmd->data_sm);
	dm_sm_destroy(pmd->metadata_sm);
	dm_tm_destroy(pmd->nb_tm);
	dm_tm_destroy(pmd->tm);
	dm_block_manager_destroy(pmd->bm);
}

static int __begin_transaction(struct dm_pool_metadata *pmd)
{
	int r;
	struct thin_disk_superblock *disk_super;
	struct dm_block *sblock;

	/*
	 * We re-read the superblock every time.  Shouldn't need to do this
	 * really.
	 */
	r = dm_bm_read_lock(pmd->bm, THIN_SUPERBLOCK_LOCATION,
			    &sb_validator, &sblock);
	if (r)
		return r;

	disk_super = dm_block_data(sblock);
	pmd->time = le32_to_cpu(disk_super->time);
	pmd->root = le64_to_cpu(disk_super->data_mapping_root);
	pmd->details_root = le64_to_cpu(disk_super->device_details_root);
	pmd->trans_id = le64_to_cpu(disk_super->trans_id);
	pmd->flags = le32_to_cpu(disk_super->flags);
	pmd->data_block_size = le32_to_cpu(disk_super->data_block_size);

	dm_bm_unlock(sblock);
	return 0;
}

static int __write_changed_details(struct dm_pool_metadata *pmd)
{
	int r;
	struct dm_thin_device *td, *tmp;
	struct disk_device_details details;
	uint64_t key;

	list_for_each_entry_safe(td, tmp, &pmd->thin_devices, list) {
		if (!td->changed)
			continue;

		key = td->id;

		details.mapped_blocks = cpu_to_le64(td->mapped_blocks);
		details.transaction_id = cpu_to_le64(td->transaction_id);
		details.creation_time = cpu_to_le32(td->creation_time);
		details.snapshotted_time = cpu_to_le32(td->snapshotted_time);
		__dm_bless_for_disk(&details);

		r = dm_btree_insert(&pmd->details_info, pmd->details_root,
				    &key, &details, &pmd->details_root);
		if (r)
			return r;

		if (td->open_count)
			td->changed = 0;
		else {
			list_del(&td->list);
			kfree(td);
		}
	}

	return 0;
}

static int __commit_transaction(struct dm_pool_metadata *pmd)
{
	int r;
	struct thin_disk_superblock *disk_super;
	struct dm_block *sblock;

	/*
	 * We need to know if the thin_disk_superblock exceeds a 512-byte sector.
	 */
	BUILD_BUG_ON(sizeof(struct thin_disk_superblock) > 512);

	r = __write_changed_details(pmd);
	if (r < 0)
		return r;

	r = dm_sm_commit(pmd->data_sm);
	if (r < 0)
		return r;

	r = dm_tm_pre_commit(pmd->tm);
	if (r < 0)
		return r;

	r = save_sm_roots(pmd);
	if (r < 0)
		return r;

	r = superblock_lock(pmd, &sblock);
	if (r)
		return r;

	disk_super = dm_block_data(sblock);
	disk_super->time = cpu_to_le32(pmd->time);
	disk_super->data_mapping_root = cpu_to_le64(pmd->root);
	disk_super->device_details_root = cpu_to_le64(pmd->details_root);
	disk_super->trans_id = cpu_to_le64(pmd->trans_id);
	disk_super->flags = cpu_to_le32(pmd->flags);

	copy_sm_roots(pmd, disk_super);

	return dm_tm_commit(pmd->tm, sblock);
}

static void __set_metadata_reserve(struct dm_pool_metadata *pmd)
{
	int r;
	dm_block_t total;
	dm_block_t max_blocks = 4096; /* 16M */

	r = dm_sm_get_nr_blocks(pmd->metadata_sm, &total);
	if (r) {
		DMERR("could not get size of metadata device");
		pmd->metadata_reserve = max_blocks;
<<<<<<< HEAD
	} else {
		sector_div(total, 10);
		pmd->metadata_reserve = min(max_blocks, total);
	}
=======
	} else
		pmd->metadata_reserve = min(max_blocks, div_u64(total, 10));
>>>>>>> 0fd79184
}

struct dm_pool_metadata *dm_pool_metadata_open(struct block_device *bdev,
					       sector_t data_block_size,
					       bool format_device)
{
	int r;
	struct dm_pool_metadata *pmd;

	pmd = kmalloc(sizeof(*pmd), GFP_KERNEL);
	if (!pmd) {
		DMERR("could not allocate metadata struct");
		return ERR_PTR(-ENOMEM);
	}

	init_rwsem(&pmd->root_lock);
	pmd->time = 0;
	INIT_LIST_HEAD(&pmd->thin_devices);
	pmd->fail_io = false;
	pmd->bdev = bdev;
	pmd->data_block_size = data_block_size;

	r = __create_persistent_data_objects(pmd, format_device);
	if (r) {
		kfree(pmd);
		return ERR_PTR(r);
	}

	r = __begin_transaction(pmd);
	if (r < 0) {
		if (dm_pool_metadata_close(pmd) < 0)
			DMWARN("%s: dm_pool_metadata_close() failed.", __func__);
		return ERR_PTR(r);
	}

	__set_metadata_reserve(pmd);

	return pmd;
}

int dm_pool_metadata_close(struct dm_pool_metadata *pmd)
{
	int r;
	unsigned open_devices = 0;
	struct dm_thin_device *td, *tmp;

	down_read(&pmd->root_lock);
	list_for_each_entry_safe(td, tmp, &pmd->thin_devices, list) {
		if (td->open_count)
			open_devices++;
		else {
			list_del(&td->list);
			kfree(td);
		}
	}
	up_read(&pmd->root_lock);

	if (open_devices) {
		DMERR("attempt to close pmd when %u device(s) are still open",
		       open_devices);
		return -EBUSY;
	}

	if (!dm_bm_is_read_only(pmd->bm) && !pmd->fail_io) {
		r = __commit_transaction(pmd);
		if (r < 0)
			DMWARN("%s: __commit_transaction() failed, error = %d",
			       __func__, r);
	}

	if (!pmd->fail_io)
		__destroy_persistent_data_objects(pmd);

	kfree(pmd);
	return 0;
}

/*
 * __open_device: Returns @td corresponding to device with id @dev,
 * creating it if @create is set and incrementing @td->open_count.
 * On failure, @td is undefined.
 */
static int __open_device(struct dm_pool_metadata *pmd,
			 dm_thin_id dev, int create,
			 struct dm_thin_device **td)
{
	int r, changed = 0;
	struct dm_thin_device *td2;
	uint64_t key = dev;
	struct disk_device_details details_le;

	/*
	 * If the device is already open, return it.
	 */
	list_for_each_entry(td2, &pmd->thin_devices, list)
		if (td2->id == dev) {
			/*
			 * May not create an already-open device.
			 */
			if (create)
				return -EEXIST;

			td2->open_count++;
			*td = td2;
			return 0;
		}

	/*
	 * Check the device exists.
	 */
	r = dm_btree_lookup(&pmd->details_info, pmd->details_root,
			    &key, &details_le);
	if (r) {
		if (r != -ENODATA || !create)
			return r;

		/*
		 * Create new device.
		 */
		changed = 1;
		details_le.mapped_blocks = 0;
		details_le.transaction_id = cpu_to_le64(pmd->trans_id);
		details_le.creation_time = cpu_to_le32(pmd->time);
		details_le.snapshotted_time = cpu_to_le32(pmd->time);
	}

	*td = kmalloc(sizeof(**td), GFP_NOIO);
	if (!*td)
		return -ENOMEM;

	(*td)->pmd = pmd;
	(*td)->id = dev;
	(*td)->open_count = 1;
	(*td)->changed = changed;
	(*td)->aborted_with_changes = false;
	(*td)->mapped_blocks = le64_to_cpu(details_le.mapped_blocks);
	(*td)->transaction_id = le64_to_cpu(details_le.transaction_id);
	(*td)->creation_time = le32_to_cpu(details_le.creation_time);
	(*td)->snapshotted_time = le32_to_cpu(details_le.snapshotted_time);

	list_add(&(*td)->list, &pmd->thin_devices);

	return 0;
}

static void __close_device(struct dm_thin_device *td)
{
	--td->open_count;
}

static int __create_thin(struct dm_pool_metadata *pmd,
			 dm_thin_id dev)
{
	int r;
	dm_block_t dev_root;
	uint64_t key = dev;
	struct disk_device_details details_le;
	struct dm_thin_device *td;
	__le64 value;

	r = dm_btree_lookup(&pmd->details_info, pmd->details_root,
			    &key, &details_le);
	if (!r)
		return -EEXIST;

	/*
	 * Create an empty btree for the mappings.
	 */
	r = dm_btree_empty(&pmd->bl_info, &dev_root);
	if (r)
		return r;

	/*
	 * Insert it into the main mapping tree.
	 */
	value = cpu_to_le64(dev_root);
	__dm_bless_for_disk(&value);
	r = dm_btree_insert(&pmd->tl_info, pmd->root, &key, &value, &pmd->root);
	if (r) {
		dm_btree_del(&pmd->bl_info, dev_root);
		return r;
	}

	r = __open_device(pmd, dev, 1, &td);
	if (r) {
		dm_btree_remove(&pmd->tl_info, pmd->root, &key, &pmd->root);
		dm_btree_del(&pmd->bl_info, dev_root);
		return r;
	}
	__close_device(td);

	return r;
}

int dm_pool_create_thin(struct dm_pool_metadata *pmd, dm_thin_id dev)
{
	int r = -EINVAL;

	down_write(&pmd->root_lock);
	if (!pmd->fail_io)
		r = __create_thin(pmd, dev);
	up_write(&pmd->root_lock);

	return r;
}

static int __set_snapshot_details(struct dm_pool_metadata *pmd,
				  struct dm_thin_device *snap,
				  dm_thin_id origin, uint32_t time)
{
	int r;
	struct dm_thin_device *td;

	r = __open_device(pmd, origin, 0, &td);
	if (r)
		return r;

	td->changed = 1;
	td->snapshotted_time = time;

	snap->mapped_blocks = td->mapped_blocks;
	snap->snapshotted_time = time;
	__close_device(td);

	return 0;
}

static int __create_snap(struct dm_pool_metadata *pmd,
			 dm_thin_id dev, dm_thin_id origin)
{
	int r;
	dm_block_t origin_root;
	uint64_t key = origin, dev_key = dev;
	struct dm_thin_device *td;
	struct disk_device_details details_le;
	__le64 value;

	/* check this device is unused */
	r = dm_btree_lookup(&pmd->details_info, pmd->details_root,
			    &dev_key, &details_le);
	if (!r)
		return -EEXIST;

	/* find the mapping tree for the origin */
	r = dm_btree_lookup(&pmd->tl_info, pmd->root, &key, &value);
	if (r)
		return r;
	origin_root = le64_to_cpu(value);

	/* clone the origin, an inc will do */
	dm_tm_inc(pmd->tm, origin_root);

	/* insert into the main mapping tree */
	value = cpu_to_le64(origin_root);
	__dm_bless_for_disk(&value);
	key = dev;
	r = dm_btree_insert(&pmd->tl_info, pmd->root, &key, &value, &pmd->root);
	if (r) {
		dm_tm_dec(pmd->tm, origin_root);
		return r;
	}

	pmd->time++;

	r = __open_device(pmd, dev, 1, &td);
	if (r)
		goto bad;

	r = __set_snapshot_details(pmd, td, origin, pmd->time);
	__close_device(td);

	if (r)
		goto bad;

	return 0;

bad:
	dm_btree_remove(&pmd->tl_info, pmd->root, &key, &pmd->root);
	dm_btree_remove(&pmd->details_info, pmd->details_root,
			&key, &pmd->details_root);
	return r;
}

int dm_pool_create_snap(struct dm_pool_metadata *pmd,
				 dm_thin_id dev,
				 dm_thin_id origin)
{
	int r = -EINVAL;

	down_write(&pmd->root_lock);
	if (!pmd->fail_io)
		r = __create_snap(pmd, dev, origin);
	up_write(&pmd->root_lock);

	return r;
}

static int __delete_device(struct dm_pool_metadata *pmd, dm_thin_id dev)
{
	int r;
	uint64_t key = dev;
	struct dm_thin_device *td;

	/* TODO: failure should mark the transaction invalid */
	r = __open_device(pmd, dev, 0, &td);
	if (r)
		return r;

	if (td->open_count > 1) {
		__close_device(td);
		return -EBUSY;
	}

	list_del(&td->list);
	kfree(td);
	r = dm_btree_remove(&pmd->details_info, pmd->details_root,
			    &key, &pmd->details_root);
	if (r)
		return r;

	r = dm_btree_remove(&pmd->tl_info, pmd->root, &key, &pmd->root);
	if (r)
		return r;

	return 0;
}

int dm_pool_delete_thin_device(struct dm_pool_metadata *pmd,
			       dm_thin_id dev)
{
	int r = -EINVAL;

	down_write(&pmd->root_lock);
	if (!pmd->fail_io)
		r = __delete_device(pmd, dev);
	up_write(&pmd->root_lock);

	return r;
}

int dm_pool_set_metadata_transaction_id(struct dm_pool_metadata *pmd,
					uint64_t current_id,
					uint64_t new_id)
{
	int r = -EINVAL;

	down_write(&pmd->root_lock);

	if (pmd->fail_io)
		goto out;

	if (pmd->trans_id != current_id) {
		DMERR("mismatched transaction id");
		goto out;
	}

	pmd->trans_id = new_id;
	r = 0;

out:
	up_write(&pmd->root_lock);

	return r;
}

int dm_pool_get_metadata_transaction_id(struct dm_pool_metadata *pmd,
					uint64_t *result)
{
	int r = -EINVAL;

	down_read(&pmd->root_lock);
	if (!pmd->fail_io) {
		*result = pmd->trans_id;
		r = 0;
	}
	up_read(&pmd->root_lock);

	return r;
}

static int __reserve_metadata_snap(struct dm_pool_metadata *pmd)
{
	int r, inc;
	struct thin_disk_superblock *disk_super;
	struct dm_block *copy, *sblock;
	dm_block_t held_root;

	/*
	 * We commit to ensure the btree roots which we increment in a
	 * moment are up to date.
	 */
	__commit_transaction(pmd);

	/*
	 * Copy the superblock.
	 */
	dm_sm_inc_block(pmd->metadata_sm, THIN_SUPERBLOCK_LOCATION);
	r = dm_tm_shadow_block(pmd->tm, THIN_SUPERBLOCK_LOCATION,
			       &sb_validator, &copy, &inc);
	if (r)
		return r;

	BUG_ON(!inc);

	held_root = dm_block_location(copy);
	disk_super = dm_block_data(copy);

	if (le64_to_cpu(disk_super->held_root)) {
		DMWARN("Pool metadata snapshot already exists: release this before taking another.");

		dm_tm_dec(pmd->tm, held_root);
		dm_tm_unlock(pmd->tm, copy);
		return -EBUSY;
	}

	/*
	 * Wipe the spacemap since we're not publishing this.
	 */
	memset(&disk_super->data_space_map_root, 0,
	       sizeof(disk_super->data_space_map_root));
	memset(&disk_super->metadata_space_map_root, 0,
	       sizeof(disk_super->metadata_space_map_root));

	/*
	 * Increment the data structures that need to be preserved.
	 */
	dm_tm_inc(pmd->tm, le64_to_cpu(disk_super->data_mapping_root));
	dm_tm_inc(pmd->tm, le64_to_cpu(disk_super->device_details_root));
	dm_tm_unlock(pmd->tm, copy);

	/*
	 * Write the held root into the superblock.
	 */
	r = superblock_lock(pmd, &sblock);
	if (r) {
		dm_tm_dec(pmd->tm, held_root);
		return r;
	}

	disk_super = dm_block_data(sblock);
	disk_super->held_root = cpu_to_le64(held_root);
	dm_bm_unlock(sblock);
	return 0;
}

int dm_pool_reserve_metadata_snap(struct dm_pool_metadata *pmd)
{
	int r = -EINVAL;

	down_write(&pmd->root_lock);
	if (!pmd->fail_io)
		r = __reserve_metadata_snap(pmd);
	up_write(&pmd->root_lock);

	return r;
}

static int __release_metadata_snap(struct dm_pool_metadata *pmd)
{
	int r;
	struct thin_disk_superblock *disk_super;
	struct dm_block *sblock, *copy;
	dm_block_t held_root;

	r = superblock_lock(pmd, &sblock);
	if (r)
		return r;

	disk_super = dm_block_data(sblock);
	held_root = le64_to_cpu(disk_super->held_root);
	disk_super->held_root = cpu_to_le64(0);

	dm_bm_unlock(sblock);

	if (!held_root) {
		DMWARN("No pool metadata snapshot found: nothing to release.");
		return -EINVAL;
	}

	r = dm_tm_read_lock(pmd->tm, held_root, &sb_validator, &copy);
	if (r)
		return r;

	disk_super = dm_block_data(copy);
	dm_btree_del(&pmd->info, le64_to_cpu(disk_super->data_mapping_root));
	dm_btree_del(&pmd->details_info, le64_to_cpu(disk_super->device_details_root));
	dm_sm_dec_block(pmd->metadata_sm, held_root);

	dm_tm_unlock(pmd->tm, copy);

	return 0;
}

int dm_pool_release_metadata_snap(struct dm_pool_metadata *pmd)
{
	int r = -EINVAL;

	down_write(&pmd->root_lock);
	if (!pmd->fail_io)
		r = __release_metadata_snap(pmd);
	up_write(&pmd->root_lock);

	return r;
}

static int __get_metadata_snap(struct dm_pool_metadata *pmd,
			       dm_block_t *result)
{
	int r;
	struct thin_disk_superblock *disk_super;
	struct dm_block *sblock;

	r = dm_bm_read_lock(pmd->bm, THIN_SUPERBLOCK_LOCATION,
			    &sb_validator, &sblock);
	if (r)
		return r;

	disk_super = dm_block_data(sblock);
	*result = le64_to_cpu(disk_super->held_root);

	dm_bm_unlock(sblock);

	return 0;
}

int dm_pool_get_metadata_snap(struct dm_pool_metadata *pmd,
			      dm_block_t *result)
{
	int r = -EINVAL;

	down_read(&pmd->root_lock);
	if (!pmd->fail_io)
		r = __get_metadata_snap(pmd, result);
	up_read(&pmd->root_lock);

	return r;
}

int dm_pool_open_thin_device(struct dm_pool_metadata *pmd, dm_thin_id dev,
			     struct dm_thin_device **td)
{
	int r = -EINVAL;

	down_write(&pmd->root_lock);
	if (!pmd->fail_io)
		r = __open_device(pmd, dev, 0, td);
	up_write(&pmd->root_lock);

	return r;
}

int dm_pool_close_thin_device(struct dm_thin_device *td)
{
	down_write(&td->pmd->root_lock);
	__close_device(td);
	up_write(&td->pmd->root_lock);

	return 0;
}

dm_thin_id dm_thin_dev_id(struct dm_thin_device *td)
{
	return td->id;
}

/*
 * Check whether @time (of block creation) is older than @td's last snapshot.
 * If so then the associated block is shared with the last snapshot device.
 * Any block on a device created *after* the device last got snapshotted is
 * necessarily not shared.
 */
static bool __snapshotted_since(struct dm_thin_device *td, uint32_t time)
{
	return td->snapshotted_time > time;
}

static void unpack_lookup_result(struct dm_thin_device *td, __le64 value,
				 struct dm_thin_lookup_result *result)
{
	uint64_t block_time = 0;
	dm_block_t exception_block;
	uint32_t exception_time;

	block_time = le64_to_cpu(value);
	unpack_block_time(block_time, &exception_block, &exception_time);
	result->block = exception_block;
	result->shared = __snapshotted_since(td, exception_time);
}

static int __find_block(struct dm_thin_device *td, dm_block_t block,
			int can_issue_io, struct dm_thin_lookup_result *result)
{
	int r;
	__le64 value;
	struct dm_pool_metadata *pmd = td->pmd;
	dm_block_t keys[2] = { td->id, block };
	struct dm_btree_info *info;

	if (can_issue_io) {
		info = &pmd->info;
	} else
		info = &pmd->nb_info;

	r = dm_btree_lookup(info, pmd->root, keys, &value);
	if (!r)
		unpack_lookup_result(td, value, result);

	return r;
}

int dm_thin_find_block(struct dm_thin_device *td, dm_block_t block,
		       int can_issue_io, struct dm_thin_lookup_result *result)
{
	int r;
	struct dm_pool_metadata *pmd = td->pmd;

	down_read(&pmd->root_lock);
	if (pmd->fail_io) {
		up_read(&pmd->root_lock);
		return -EINVAL;
	}

	r = __find_block(td, block, can_issue_io, result);

	up_read(&pmd->root_lock);
	return r;
}

static int __find_next_mapped_block(struct dm_thin_device *td, dm_block_t block,
					  dm_block_t *vblock,
					  struct dm_thin_lookup_result *result)
{
	int r;
	__le64 value;
	struct dm_pool_metadata *pmd = td->pmd;
	dm_block_t keys[2] = { td->id, block };

	r = dm_btree_lookup_next(&pmd->info, pmd->root, keys, vblock, &value);
	if (!r)
		unpack_lookup_result(td, value, result);

	return r;
}

static int __find_mapped_range(struct dm_thin_device *td,
			       dm_block_t begin, dm_block_t end,
			       dm_block_t *thin_begin, dm_block_t *thin_end,
			       dm_block_t *pool_begin, bool *maybe_shared)
{
	int r;
	dm_block_t pool_end;
	struct dm_thin_lookup_result lookup;

	if (end < begin)
		return -ENODATA;

	r = __find_next_mapped_block(td, begin, &begin, &lookup);
	if (r)
		return r;

	if (begin >= end)
		return -ENODATA;

	*thin_begin = begin;
	*pool_begin = lookup.block;
	*maybe_shared = lookup.shared;

	begin++;
	pool_end = *pool_begin + 1;
	while (begin != end) {
		r = __find_block(td, begin, true, &lookup);
		if (r) {
			if (r == -ENODATA)
				break;
			else
				return r;
		}

		if ((lookup.block != pool_end) ||
		    (lookup.shared != *maybe_shared))
			break;

		pool_end++;
		begin++;
	}

	*thin_end = begin;
	return 0;
}

int dm_thin_find_mapped_range(struct dm_thin_device *td,
			      dm_block_t begin, dm_block_t end,
			      dm_block_t *thin_begin, dm_block_t *thin_end,
			      dm_block_t *pool_begin, bool *maybe_shared)
{
	int r = -EINVAL;
	struct dm_pool_metadata *pmd = td->pmd;

	down_read(&pmd->root_lock);
	if (!pmd->fail_io) {
		r = __find_mapped_range(td, begin, end, thin_begin, thin_end,
					pool_begin, maybe_shared);
	}
	up_read(&pmd->root_lock);

	return r;
}

static int __insert(struct dm_thin_device *td, dm_block_t block,
		    dm_block_t data_block)
{
	int r, inserted;
	__le64 value;
	struct dm_pool_metadata *pmd = td->pmd;
	dm_block_t keys[2] = { td->id, block };

	value = cpu_to_le64(pack_block_time(data_block, pmd->time));
	__dm_bless_for_disk(&value);

	r = dm_btree_insert_notify(&pmd->info, pmd->root, keys, &value,
				   &pmd->root, &inserted);
	if (r)
		return r;

	td->changed = 1;
	if (inserted)
		td->mapped_blocks++;

	return 0;
}

int dm_thin_insert_block(struct dm_thin_device *td, dm_block_t block,
			 dm_block_t data_block)
{
	int r = -EINVAL;

	down_write(&td->pmd->root_lock);
	if (!td->pmd->fail_io)
		r = __insert(td, block, data_block);
	up_write(&td->pmd->root_lock);

	return r;
}

static int __remove(struct dm_thin_device *td, dm_block_t block)
{
	int r;
	struct dm_pool_metadata *pmd = td->pmd;
	dm_block_t keys[2] = { td->id, block };

	r = dm_btree_remove(&pmd->info, pmd->root, keys, &pmd->root);
	if (r)
		return r;

	td->mapped_blocks--;
	td->changed = 1;

	return 0;
}

static int __remove_range(struct dm_thin_device *td, dm_block_t begin, dm_block_t end)
{
	int r;
	unsigned count, total_count = 0;
	struct dm_pool_metadata *pmd = td->pmd;
	dm_block_t keys[1] = { td->id };
	__le64 value;
	dm_block_t mapping_root;

	/*
	 * Find the mapping tree
	 */
	r = dm_btree_lookup(&pmd->tl_info, pmd->root, keys, &value);
	if (r)
		return r;

	/*
	 * Remove from the mapping tree, taking care to inc the
	 * ref count so it doesn't get deleted.
	 */
	mapping_root = le64_to_cpu(value);
	dm_tm_inc(pmd->tm, mapping_root);
	r = dm_btree_remove(&pmd->tl_info, pmd->root, keys, &pmd->root);
	if (r)
		return r;

	/*
	 * Remove leaves stops at the first unmapped entry, so we have to
	 * loop round finding mapped ranges.
	 */
	while (begin < end) {
		r = dm_btree_lookup_next(&pmd->bl_info, mapping_root, &begin, &begin, &value);
		if (r == -ENODATA)
			break;

		if (r)
			return r;

		if (begin >= end)
			break;

		r = dm_btree_remove_leaves(&pmd->bl_info, mapping_root, &begin, end, &mapping_root, &count);
		if (r)
			return r;

		total_count += count;
	}

	td->mapped_blocks -= total_count;
	td->changed = 1;

	/*
	 * Reinsert the mapping tree.
	 */
	value = cpu_to_le64(mapping_root);
	__dm_bless_for_disk(&value);
	return dm_btree_insert(&pmd->tl_info, pmd->root, keys, &value, &pmd->root);
}

int dm_thin_remove_block(struct dm_thin_device *td, dm_block_t block)
{
	int r = -EINVAL;

	down_write(&td->pmd->root_lock);
	if (!td->pmd->fail_io)
		r = __remove(td, block);
	up_write(&td->pmd->root_lock);

	return r;
}

int dm_thin_remove_range(struct dm_thin_device *td,
			 dm_block_t begin, dm_block_t end)
{
	int r = -EINVAL;

	down_write(&td->pmd->root_lock);
	if (!td->pmd->fail_io)
		r = __remove_range(td, begin, end);
	up_write(&td->pmd->root_lock);

	return r;
}

int dm_pool_block_is_used(struct dm_pool_metadata *pmd, dm_block_t b, bool *result)
{
	int r;
	uint32_t ref_count;

	down_read(&pmd->root_lock);
	r = dm_sm_get_count(pmd->data_sm, b, &ref_count);
	if (!r)
		*result = (ref_count != 0);
	up_read(&pmd->root_lock);

	return r;
}

int dm_pool_inc_data_range(struct dm_pool_metadata *pmd, dm_block_t b, dm_block_t e)
{
	int r = 0;

	down_write(&pmd->root_lock);
	for (; b != e; b++) {
		r = dm_sm_inc_block(pmd->data_sm, b);
		if (r)
			break;
	}
	up_write(&pmd->root_lock);

	return r;
}

int dm_pool_dec_data_range(struct dm_pool_metadata *pmd, dm_block_t b, dm_block_t e)
{
	int r = 0;

	down_write(&pmd->root_lock);
	for (; b != e; b++) {
		r = dm_sm_dec_block(pmd->data_sm, b);
		if (r)
			break;
	}
	up_write(&pmd->root_lock);

	return r;
}

bool dm_thin_changed_this_transaction(struct dm_thin_device *td)
{
	int r;

	down_read(&td->pmd->root_lock);
	r = td->changed;
	up_read(&td->pmd->root_lock);

	return r;
}

bool dm_pool_changed_this_transaction(struct dm_pool_metadata *pmd)
{
	bool r = false;
	struct dm_thin_device *td, *tmp;

	down_read(&pmd->root_lock);
	list_for_each_entry_safe(td, tmp, &pmd->thin_devices, list) {
		if (td->changed) {
			r = td->changed;
			break;
		}
	}
	up_read(&pmd->root_lock);

	return r;
}

bool dm_thin_aborted_changes(struct dm_thin_device *td)
{
	bool r;

	down_read(&td->pmd->root_lock);
	r = td->aborted_with_changes;
	up_read(&td->pmd->root_lock);

	return r;
}

int dm_pool_alloc_data_block(struct dm_pool_metadata *pmd, dm_block_t *result)
{
	int r = -EINVAL;

	down_write(&pmd->root_lock);
	if (!pmd->fail_io)
		r = dm_sm_new_block(pmd->data_sm, result);
	up_write(&pmd->root_lock);

	return r;
}

int dm_pool_commit_metadata(struct dm_pool_metadata *pmd)
{
	int r = -EINVAL;

	down_write(&pmd->root_lock);
	if (pmd->fail_io)
		goto out;

	r = __commit_transaction(pmd);
	if (r <= 0)
		goto out;

	/*
	 * Open the next transaction.
	 */
	r = __begin_transaction(pmd);
out:
	up_write(&pmd->root_lock);
	return r;
}

static void __set_abort_with_changes_flags(struct dm_pool_metadata *pmd)
{
	struct dm_thin_device *td;

	list_for_each_entry(td, &pmd->thin_devices, list)
		td->aborted_with_changes = td->changed;
}

int dm_pool_abort_metadata(struct dm_pool_metadata *pmd)
{
	int r = -EINVAL;

	down_write(&pmd->root_lock);
	if (pmd->fail_io)
		goto out;

	__set_abort_with_changes_flags(pmd);
	__destroy_persistent_data_objects(pmd);
	r = __create_persistent_data_objects(pmd, false);
	if (r)
		pmd->fail_io = true;

out:
	up_write(&pmd->root_lock);

	return r;
}

int dm_pool_get_free_block_count(struct dm_pool_metadata *pmd, dm_block_t *result)
{
	int r = -EINVAL;

	down_read(&pmd->root_lock);
	if (!pmd->fail_io)
		r = dm_sm_get_nr_free(pmd->data_sm, result);
	up_read(&pmd->root_lock);

	return r;
}

int dm_pool_get_free_metadata_block_count(struct dm_pool_metadata *pmd,
					  dm_block_t *result)
{
	int r = -EINVAL;

	down_read(&pmd->root_lock);
	if (!pmd->fail_io)
		r = dm_sm_get_nr_free(pmd->metadata_sm, result);

	if (!r) {
		if (*result < pmd->metadata_reserve)
			*result = 0;
		else
			*result -= pmd->metadata_reserve;
	}
	up_read(&pmd->root_lock);

	return r;
}

int dm_pool_get_metadata_dev_size(struct dm_pool_metadata *pmd,
				  dm_block_t *result)
{
	int r = -EINVAL;

	down_read(&pmd->root_lock);
	if (!pmd->fail_io)
		r = dm_sm_get_nr_blocks(pmd->metadata_sm, result);
	up_read(&pmd->root_lock);

	return r;
}

int dm_pool_get_data_dev_size(struct dm_pool_metadata *pmd, dm_block_t *result)
{
	int r = -EINVAL;

	down_read(&pmd->root_lock);
	if (!pmd->fail_io)
		r = dm_sm_get_nr_blocks(pmd->data_sm, result);
	up_read(&pmd->root_lock);

	return r;
}

int dm_thin_get_mapped_count(struct dm_thin_device *td, dm_block_t *result)
{
	int r = -EINVAL;
	struct dm_pool_metadata *pmd = td->pmd;

	down_read(&pmd->root_lock);
	if (!pmd->fail_io) {
		*result = td->mapped_blocks;
		r = 0;
	}
	up_read(&pmd->root_lock);

	return r;
}

static int __highest_block(struct dm_thin_device *td, dm_block_t *result)
{
	int r;
	__le64 value_le;
	dm_block_t thin_root;
	struct dm_pool_metadata *pmd = td->pmd;

	r = dm_btree_lookup(&pmd->tl_info, pmd->root, &td->id, &value_le);
	if (r)
		return r;

	thin_root = le64_to_cpu(value_le);

	return dm_btree_find_highest_key(&pmd->bl_info, thin_root, result);
}

int dm_thin_get_highest_mapped_block(struct dm_thin_device *td,
				     dm_block_t *result)
{
	int r = -EINVAL;
	struct dm_pool_metadata *pmd = td->pmd;

	down_read(&pmd->root_lock);
	if (!pmd->fail_io)
		r = __highest_block(td, result);
	up_read(&pmd->root_lock);

	return r;
}

static int __resize_space_map(struct dm_space_map *sm, dm_block_t new_count)
{
	int r;
	dm_block_t old_count;

	r = dm_sm_get_nr_blocks(sm, &old_count);
	if (r)
		return r;

	if (new_count == old_count)
		return 0;

	if (new_count < old_count) {
		DMERR("cannot reduce size of space map");
		return -EINVAL;
	}

	return dm_sm_extend(sm, new_count - old_count);
}

int dm_pool_resize_data_dev(struct dm_pool_metadata *pmd, dm_block_t new_count)
{
	int r = -EINVAL;

	down_write(&pmd->root_lock);
	if (!pmd->fail_io)
		r = __resize_space_map(pmd->data_sm, new_count);
	up_write(&pmd->root_lock);

	return r;
}

int dm_pool_resize_metadata_dev(struct dm_pool_metadata *pmd, dm_block_t new_count)
{
	int r = -EINVAL;

	down_write(&pmd->root_lock);
	if (!pmd->fail_io) {
		r = __resize_space_map(pmd->metadata_sm, new_count);
		if (!r)
			__set_metadata_reserve(pmd);
	}
	up_write(&pmd->root_lock);

	return r;
}

void dm_pool_metadata_read_only(struct dm_pool_metadata *pmd)
{
	down_write(&pmd->root_lock);
	dm_bm_set_read_only(pmd->bm);
	up_write(&pmd->root_lock);
}

void dm_pool_metadata_read_write(struct dm_pool_metadata *pmd)
{
	down_write(&pmd->root_lock);
	dm_bm_set_read_write(pmd->bm);
	up_write(&pmd->root_lock);
}

int dm_pool_register_metadata_threshold(struct dm_pool_metadata *pmd,
					dm_block_t threshold,
					dm_sm_threshold_fn fn,
					void *context)
{
	int r;

	down_write(&pmd->root_lock);
	r = dm_sm_register_threshold_callback(pmd->metadata_sm, threshold, fn, context);
	up_write(&pmd->root_lock);

	return r;
}

int dm_pool_metadata_set_needs_check(struct dm_pool_metadata *pmd)
{
	int r;
	struct dm_block *sblock;
	struct thin_disk_superblock *disk_super;

	down_write(&pmd->root_lock);
	pmd->flags |= THIN_METADATA_NEEDS_CHECK_FLAG;

	r = superblock_lock(pmd, &sblock);
	if (r) {
		DMERR("couldn't read superblock");
		goto out;
	}

	disk_super = dm_block_data(sblock);
	disk_super->flags = cpu_to_le32(pmd->flags);

	dm_bm_unlock(sblock);
out:
	up_write(&pmd->root_lock);
	return r;
}

bool dm_pool_metadata_needs_check(struct dm_pool_metadata *pmd)
{
	bool needs_check;

	down_read(&pmd->root_lock);
	needs_check = pmd->flags & THIN_METADATA_NEEDS_CHECK_FLAG;
	up_read(&pmd->root_lock);

	return needs_check;
}

void dm_pool_issue_prefetches(struct dm_pool_metadata *pmd)
{
	down_read(&pmd->root_lock);
	if (!pmd->fail_io)
		dm_tm_issue_prefetches(pmd->tm);
	up_read(&pmd->root_lock);
}<|MERGE_RESOLUTION|>--- conflicted
+++ resolved
@@ -832,15 +832,8 @@
 	if (r) {
 		DMERR("could not get size of metadata device");
 		pmd->metadata_reserve = max_blocks;
-<<<<<<< HEAD
-	} else {
-		sector_div(total, 10);
-		pmd->metadata_reserve = min(max_blocks, total);
-	}
-=======
 	} else
 		pmd->metadata_reserve = min(max_blocks, div_u64(total, 10));
->>>>>>> 0fd79184
 }
 
 struct dm_pool_metadata *dm_pool_metadata_open(struct block_device *bdev,
