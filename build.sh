#!/bin/bash
export CROSS_COMPILE=arm-linux-gnueabihf-
export ARCH=arm
LANG=C
CFLAGS=-j$(grep ^processor /proc/cpuinfo  | wc -l)
export INSTALL_MOD_PATH=$(pwd)/mod/
mkdir -p $INSTALL_MOD_PATH

kernver=$(make kernelversion)
gitbranch=$(git rev-parse --abbrev-ref HEAD)
gitrev=$(git rev-parse --short --verify $gitbranch)
gittag=$(git describe 2>/dev/null | awk -F- '{printf("-%05d-%s", $(NF-1),$(NF))}')
ver=${kernver}-${gitbranch}${gittag}
export LOCALVERSION="-${gitbranch}"
export KDIR=$(pwd)

case $1 in
"defconfig")
  nano arch/arm/configs/mt7623n_evb_fwu_defconfig
;;
"importconfig")
  echo "importconfig"
  #cp arch/arm/configs/mt7623n_evb_fwu_defconfig .config
  make mt7623n_evb_fwu_defconfig
  ;;
"config")
  make menuconfig
  ;;
"clean")
  make clean
  cd cryptodev-linux-1.9
  make clean && cd -
  cd DX910-SW-99002-r8p1-00rel0/driver/src/devicedrv/mali/
  make clean && cd -
  ;;
"dts")
  nano arch/arm/boot/dts/mt7623n-bananapi-bpi-r2.dts
;;
"dtsi")
  nano arch/arm/boot/dts/mt7623.dtsi
;;
"cryptodev")
  echo "cryptodev"
  export CFLAGS=-I${KDIR}/openssl-1.1.0f/debian/tmp/usr/include/arm-linux-gnueabihf
  export LDFLAGS+=' -L${KDIR}/openssl-1.1.0f/debian/tmp/usr/lib/arm-linux-gnueabihf'
  cd cryptodev-linux-1.9
  make KERNEL_DIR=${KDIR}
  cd tests
  make CC=arm-linux-gnueabihf-gcc ARCH=arm CROSS_COMPILE=arm-linux-gnueabihf-
  ;;
"openssl")
  echo openssl
  apt-get source openssl
  cd openssl-1.1.0f
  sed -i 's/\tdh_shlibdeps/dh_shlibdeps -l\/usr\/arm-linux-gnueabihf\/lib:$(pwd)\/debian\/libssl1.1\/usr\/lib\/arm-linux-gnueabihf/' debian/rules
  LANG=C ARCH=arm DEB_BUILD_OPTIONS=nocheck CROSS_COMPILE=arm-linux-gnueabihf- \
	DEB_CFLAGS_APPEND='-DHAVE_CRYPTODEV -DUSE_CRYPTODEV_DIGESTS' \
	DEB_CPPFLAGS_APPEND="-I$(pwd)/../cryptodev-linux-1.9" \
	dpkg-buildpackage -us -uc -aarmhf
  ;;
"mali")
  echo "mali"
  cd DX910-SW-99002-r8p1-00rel0/driver/src/devicedrv/mali/
  KDIR=${KDIR} USING_UMP=0 BUILD=release make
  cd - && cd DX910-SW-99002-r8p1-00rel0/driver/src/egl/x11/drm_module/mali_drm/
  KDIR=${KDIR} make
  ;;
"install")
  echo "install"
  cp uImage /media/$USER/BPI-BOOT/bananapi/bpi-r2/linux/
  sudo cp -r mod/lib/modules/4.9.44-bpi-r2+ /media/$USER/BPI-ROOT/lib/modules/
  sync
;;
"pack")
  echo "pack"
  mkdir -p SD
  mkdir -p SD/BPI-BOOT/bananapi/bpi-r2/linux/
  cp uImage SD/BPI-BOOT/bananapi/bpi-r2/linux/
  mkdir -p SD/BPI-ROOT/lib/modules/
<<<<<<< HEAD
  rm -r SD/BPI-ROOT/lib/modules/*
  #set -x
  SRC=$(ls -1t mod/lib/modules/ | head -1)
  cp -r mod/lib/modules/$SRC SD/BPI-ROOT/lib/modules/$SRC
  #set +x
  #ls SD/BPI-ROOT/lib/modules/
  filename=bpi-r2-$kernver.tar.gz
  (cd SD; tar -czf $filename BPI-BOOT BPI-ROOT;md5sum $filename > $filename.md5; ls -lh $filename)
=======
  cp -r mod/lib/modules/ SD/BPI-ROOT/lib/modules/
  filename=bpi-r2-4.9.tar.gz
  (cd SD; tar -czf $filename BPI-BOOT BPI-ROOT;md5sum $filename > $filename.md5;ls -lh $filename)
>>>>>>> 68f76942
;;
"deb")
  echo "deb package ${ver}"
  # uImage_4.9.44-4.9_patched-00030-g328e50a6cb09
  mkdir -p DEBIAN/bananapi-r2-image/boot/bananapi/bpi-r2/linux/
  mkdir -p DEBIAN/bananapi-r2-image/lib/modules/
  if test -e ./uImage && test -d mod/lib/modules/${ver}; then
     fakeroot cp ./uImage DEBIAN/bananapi-r2-image/boot/bananapi/bpi-r2/linux/uImage_${ver}
     fakeroot cp -r mod/lib/modules/${ver} DEBIAN/bananapi-r2-image/lib/modules/
     fakeroot rm DEBIAN/bananapi-r2-image/lib/modules/${ver}/{build,source}
     fakeroot mkdir DEBIAN/bananapi-r2-image/lib/modules/${ver}/kernel/extras
     fakeroot cp cryptodev-linux-1.9/cryptodev.ko DEBIAN/bananapi-r2-image/lib/modules/${ver}/kernel/extras
     fakeroot sed -i "s/myversion/${kernver}/" DEBIAN/bananapi-r2-image/DEBIAN/control
     fakeroot sed -i "s/linux image/linux image ${kernver}/" DEBIAN/bananapi-r2-image/DEBIAN/control
     cd DEBIAN
     fakeroot dpkg-deb --build bananapi-r2-image ../DEBIAN
     ls -lh *.deb
 else
     echo "first build kernel ${ver}"
     echo "eg: ./build kernel"
     echo "eg: ./build cryptodev"
 fi
;;
"kernel")
  echo "kernel"
  make ${CFLAGS}
  if [[ $? -eq 0 ]];then
    cat arch/arm/boot/zImage arch/arm/boot/dts/mt7623n-bananapi-bpi-r2.dtb > arch/arm/boot/zImage-dtb
    mkimage -A arm -O linux -T kernel -C none -a 80008000 -e 80008000 -n "Linux Kernel $kernver" -d arch/arm/boot/zImage-dtb ./uImage
    make modules_install
  fi
;;
*)
echo "This tool support following building command:"
echo "--------------------------------------------------------------------------------"
echo "  importconfig, import default config."
echo "  config, kernel configure."
echo "  clean, clean all build."
echo "  cryptodev, build cryptodev kernel module."
echo "  openssl, build openssl with cryptodev kernel engine."
echo "  mali, build mali kernel module."
echo "  install, copy kernel image and module into a mount SD"
echo "  pack, create tar-archive with kernel-image and modules"
echo "  deb, create deb-archive with kernel-image and modules"
echo "  kernel, build kernel image and module, cryptodev, mali"
echo "--------------------------------------------------------------------------------"
  ;;
esac<|MERGE_RESOLUTION|>--- conflicted
+++ resolved
@@ -8,10 +8,12 @@
 
 kernver=$(make kernelversion)
 gitbranch=$(git rev-parse --abbrev-ref HEAD)
+d=$(date +%Y%m%d)
 gitrev=$(git rev-parse --short --verify $gitbranch)
 gittag=$(git describe 2>/dev/null | awk -F- '{printf("-%05d-%s", $(NF-1),$(NF))}')
 ver=${kernver}-${gitbranch}${gittag}
 export LOCALVERSION="-${gitbranch}"
+
 export KDIR=$(pwd)
 
 case $1 in
@@ -46,7 +48,9 @@
   cd cryptodev-linux-1.9
   make KERNEL_DIR=${KDIR}
   cd tests
-  make CC=arm-linux-gnueabihf-gcc ARCH=arm CROSS_COMPILE=arm-linux-gnueabihf-
+  export CFLAGS=-I$(pwd)/openssl-1.1.0f/include/
+  export LDLIBS=-L$(pwd)/openssl-cryptodev/lib/
+  make CC=arm-linux-gnueabihf-gcc
   ;;
 "openssl")
   echo openssl
@@ -77,7 +81,6 @@
   mkdir -p SD/BPI-BOOT/bananapi/bpi-r2/linux/
   cp uImage SD/BPI-BOOT/bananapi/bpi-r2/linux/
   mkdir -p SD/BPI-ROOT/lib/modules/
-<<<<<<< HEAD
   rm -r SD/BPI-ROOT/lib/modules/*
   #set -x
   SRC=$(ls -1t mod/lib/modules/ | head -1)
@@ -86,11 +89,6 @@
   #ls SD/BPI-ROOT/lib/modules/
   filename=bpi-r2-$kernver.tar.gz
   (cd SD; tar -czf $filename BPI-BOOT BPI-ROOT;md5sum $filename > $filename.md5; ls -lh $filename)
-=======
-  cp -r mod/lib/modules/ SD/BPI-ROOT/lib/modules/
-  filename=bpi-r2-4.9.tar.gz
-  (cd SD; tar -czf $filename BPI-BOOT BPI-ROOT;md5sum $filename > $filename.md5;ls -lh $filename)
->>>>>>> 68f76942
 ;;
 "deb")
   echo "deb package ${ver}"
@@ -134,7 +132,6 @@
 echo "  mali, build mali kernel module."
 echo "  install, copy kernel image and module into a mount SD"
 echo "  pack, create tar-archive with kernel-image and modules"
-echo "  deb, create deb-archive with kernel-image and modules"
 echo "  kernel, build kernel image and module, cryptodev, mali"
 echo "--------------------------------------------------------------------------------"
   ;;
