--- conflicted
+++ resolved
@@ -202,11 +202,7 @@
 	action=$1
 	LANG=C
 	MAKEFLAGS=-j$(grep ^processor /proc/cpuinfo  | wc -l)
-<<<<<<< HEAD
-	#  export KCFLAGS="-I/usr/lib/gcc-cross/arm-linux-gnueabihf/7/include"
-=======
 	export KCFLAGS="-I/usr/lib/gcc-cross/arm-linux-gnueabihf/"$(arm-linux-gnueabihf-gcc -dumpversion)"/include"
->>>>>>> 71e5611a
 
 	case "$action" in
 		"reset")
